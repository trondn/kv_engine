--- conflicted
+++ resolved
@@ -119,13 +119,7 @@
 
     RCPtr<VBucket> vb0 = engine->getVBucket(0);
     EXPECT_EQ(true, vb0, "Failed to get valid VBucket object for id 0");
-<<<<<<< HEAD
-    EXPECT_EQ(false,
-              vb0->checkpointManager.registerCursor("test_mb17766"),
-              "Found an existing TAP cursor when attemping to register ours");
-=======
-    vb0->checkpointManager.registerTAPCursor(producer->getName());
->>>>>>> 37d53b1a
+    vb0->checkpointManager.registerCursor(producer->getName());
 
     // Should start with nextCheckpointItem() returning true.
     MockActiveStream* mock_stream = static_cast<MockActiveStream*>(stream.get());
