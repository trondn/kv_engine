--- conflicted
+++ resolved
@@ -1209,16 +1209,10 @@
 }
 
 EventuallyPersistentEngine::EventuallyPersistentEngine(GET_SERVER_API get_server_api) :
-<<<<<<< HEAD
-    epstore(NULL), tapThrottle(NULL), startedEngineThreads(false),
-    getServerApiFunc(get_server_api), tapConnMap(NULL), tapConfig(NULL),
-    checkpointConfig(NULL), flushAllEnabled(false), startupTime(0)
-=======
-    epstore(NULL), workload(NULL), tapThrottle(NULL), startedEngineThreads(false),
-    getServerApiFunc(get_server_api), getlExtension(NULL),
+    epstore(NULL), workload(NULL), tapThrottle(NULL),
+    startedEngineThreads(false), getServerApiFunc(get_server_api),
     tapConnMap(NULL), tapConfig(NULL), checkpointConfig(NULL),
     flushAllEnabled(false), startupTime(0)
->>>>>>> 92481c3e
 {
     interface.interface = 1;
     ENGINE_HANDLE_V1::get_info = EvpGetInfo;
