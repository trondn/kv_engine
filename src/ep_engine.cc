--- conflicted
+++ resolved
@@ -6373,21 +6373,12 @@
     return myEngine->getWorkLoadPolicy();
 }
 
-<<<<<<< HEAD
-void EpEngineTaskable::logQTime(TaskId id, hrtime_t enqTime) {
-    myEngine->getKVBucket()->logQTime(id, enqTime);
-}
-
-void EpEngineTaskable::logRunTime(TaskId id, hrtime_t runTime) {
-    myEngine->getKVBucket()->logRunTime(id, runTime);
-=======
 void EpEngineTaskable::logQTime(TaskId id,
                                 const ProcessClock::duration enqTime) {
-    myEngine->getEpStore()->logQTime(id, enqTime);
+    myEngine->getKVBucket()->logQTime(id, enqTime);
 }
 
 void EpEngineTaskable::logRunTime(TaskId id,
                                   const ProcessClock::duration runTime) {
-    myEngine->getEpStore()->logRunTime(id, runTime);
->>>>>>> d8577c54
+    myEngine->getKVBucket()->logRunTime(id, runTime);
 }