/* -*- Mode: C++; tab-width: 4; c-basic-offset: 4; indent-tabs-mode: nil -*- */
/*
 *     Copyright 2010 Couchbase, Inc
 *
 *   Licensed under the Apache License, Version 2.0 (the "License");
 *   you may not use this file except in compliance with the License.
 *   You may obtain a copy of the License at
 *
 *       http://www.apache.org/licenses/LICENSE-2.0
 *
 *   Unless required by applicable law or agreed to in writing, software
 *   distributed under the License is distributed on an "AS IS" BASIS,
 *   WITHOUT WARRANTIES OR CONDITIONS OF ANY KIND, either express or implied.
 *   See the License for the specific language governing permissions and
 *   limitations under the License.
 */

#ifndef SRC_KVSTORE_H_
#define SRC_KVSTORE_H_ 1

#include "config.h"

#include <cstring>
#include <map>
#include <list>
#include <string>
#include <unordered_map>
#include <utility>
#include <unordered_map>
#include <vector>
#include <relaxed_atomic.h>

#include "configuration.h"
#include "item.h"
#include "logger.h"

class KVStore;
class PersistenceCallback;

class VBucketBGFetchItem {
public:
    VBucketBGFetchItem(const void *c, bool meta_only) :
        cookie(c), initTime(gethrtime()), metaDataOnly(meta_only)
    { }
    VBucketBGFetchItem(const GetValue& value_, const void* c,
                       const hrtime_t& init_time, bool meta_only)
        : value(value_),
          cookie(c),
          initTime(init_time),
          metaDataOnly(meta_only) {}

    ~VBucketBGFetchItem() {}

    void delValue() {
        delete value.getValue();
        value.setValue(NULL);
    }

    GetValue value;
    const void * cookie;
    hrtime_t initTime;
    bool metaDataOnly;
};

const size_t CONFLICT_RES_META_LEN = 1;

static const int MUTATION_FAILED = -1;
static const int DOC_NOT_FOUND = 0;
static const int MUTATION_SUCCESS = 1;

static const int64_t INITIAL_DRIFT = -140737488355328; //lowest possible 48-bit integer

typedef struct {
    std::list<VBucketBGFetchItem *> bgfetched_list;
    bool isMetaOnly;
} vb_bgfetch_item_ctx_t;

typedef std::unordered_map<std::string, vb_bgfetch_item_ctx_t> vb_bgfetch_queue_t;
typedef std::pair<std::string, VBucketBGFetchItem *> bgfetched_item_t;

/**
 * Compaction context to perform compaction
 */

typedef struct {
    uint64_t revSeqno;
    std::string keyStr;
} expiredItemCtx;

typedef uint16_t DBFileId;

typedef std::shared_ptr<Callback<uint16_t&, std::string&, bool&> > BloomFilterCBPtr;
typedef std::shared_ptr<Callback<uint16_t&, std::string&, uint64_t&, time_t&> > ExpiredItemsCBPtr;

typedef struct {
    uint64_t purge_before_ts;
    uint64_t purge_before_seq;
    //mapping of <key: vbucket id, value: max purged sequence number>
    std::unordered_map<uint16_t, uint64_t> max_purged_seq;
    KVStore *store;
    uint8_t  drop_deletes;
    DBFileId db_file_id;
    uint32_t curr_time;
    BloomFilterCBPtr bloomFilterCallback;
    ExpiredItemsCBPtr expiryCallback;
} compaction_ctx;

/**
 * Result of database mutation operations.
 *
 * This is a pair where .first is the number of rows affected, and
 * .second is true if it is an insertion.
 *
 * .first will be -1 if there was an error performing the update.
 *
 * .first will be 0 if the update did not error, but did not occur.
 * This would generally be considered a fatal condition (in practice,
 * it requires you to be firing an update at a missing rowid).
 */
typedef std::pair<int, bool> mutation_result;

typedef union {
    Callback <mutation_result> *setCb;
    Callback <int> *delCb;
} MutationRequestCallback;


class NoLookupCallback : public Callback<CacheLookup> {
public:
    NoLookupCallback() {}
    ~NoLookupCallback() {}
    void callback(CacheLookup&) {}
};

typedef struct RollbackResult {
    RollbackResult(bool _success, uint64_t _highSeqno, uint64_t _snapStartSeqno,
                   uint64_t _snapEndSeqno)
        : success(_success), highSeqno(_highSeqno),
          snapStartSeqno(_snapStartSeqno), snapEndSeqno(_snapEndSeqno) {}

    bool success;
    uint64_t highSeqno;
    uint64_t snapStartSeqno;
    uint64_t snapEndSeqno;
} RollbackResult;

struct vbucket_state {
    vbucket_state() = default;

    vbucket_state(vbucket_state_t _state, uint64_t _chkid,
                  uint64_t _maxDelSeqNum, int64_t _highSeqno,
                  uint64_t _purgeSeqno, uint64_t _lastSnapStart,
                  uint64_t _lastSnapEnd, uint64_t _maxCas,
                  std::string _failovers) :
        state(_state),
        checkpointId(_chkid),
        maxDeletedSeqno(_maxDelSeqNum),
        highSeqno(_highSeqno),
        purgeSeqno(_purgeSeqno),
        lastSnapStart(_lastSnapStart),
        lastSnapEnd(_lastSnapEnd),
        maxCas(_maxCas),
        failovers(std::move(_failovers)) { }

    vbucket_state(const vbucket_state& vbstate) {
        state = vbstate.state;
        checkpointId = vbstate.checkpointId;
        maxDeletedSeqno = vbstate.maxDeletedSeqno;
        highSeqno = vbstate.highSeqno;
        failovers.assign(vbstate.failovers);
        purgeSeqno = vbstate.purgeSeqno;
        lastSnapStart = vbstate.lastSnapStart;
        lastSnapEnd = vbstate.lastSnapEnd;
        maxCas = vbstate.maxCas;
    }

    std::string toJSON() const;

    bool needsToBePersisted(const vbucket_state& vbstate) {
        /**
         * The vbucket state information is to be persisted
         * only if a change is detected in the state or the
         * failovers fields.
         */
        if (state != vbstate.state ||
            failovers.compare(vbstate.failovers) != 0) {
            return true;
        }
        return false;
    }

    void reset() {
        checkpointId = 0;
        maxDeletedSeqno = 0;
        highSeqno = 0;
        purgeSeqno = 0;
        lastSnapStart = 0;
        lastSnapEnd = 0;
        maxCas = 0;
        failovers.assign("[{\"id\":0, \"seq\":0}]");
    }

    vbucket_state_t state;
    uint64_t checkpointId;
    uint64_t maxDeletedSeqno;
    int64_t highSeqno;
    uint64_t purgeSeqno;
    uint64_t lastSnapStart;
    uint64_t lastSnapEnd;
    uint64_t maxCas;
    std::string failovers;
};

struct DBFileInfo {
    DBFileInfo() :
        fileSize(0), spaceUsed(0) { }

    DBFileInfo(uint64_t fileSize_, uint64_t spaceUsed_)
        : fileSize(fileSize_), spaceUsed(spaceUsed_) {}

    uint64_t fileSize;
    uint64_t spaceUsed;
};

enum scan_error_t {
    scan_success,
    scan_again,
    scan_failed
};

enum class DocumentFilter {
    ALL_ITEMS,
    NO_DELETES
};

enum class ValueFilter {
    KEYS_ONLY,
    VALUES_COMPRESSED,
    VALUES_DECOMPRESSED
};

enum class VBStatePersist {
    VBSTATE_CACHE_UPDATE_ONLY,       //Update only cached state in-memory
    VBSTATE_PERSIST_WITHOUT_COMMIT,  //Persist without committing to disk
    VBSTATE_PERSIST_WITH_COMMIT      //Persist with commit to disk
};

class ScanContext {
public:
    ScanContext(std::shared_ptr<Callback<GetValue> > cb,
                std::shared_ptr<Callback<CacheLookup> > cl,
                uint16_t vb, size_t id, uint64_t start,
                uint64_t end, DocumentFilter _docFilter,
                ValueFilter _valFilter, uint64_t _documentCount)
    : callback(cb), lookup(cl), lastReadSeqno(0), startSeqno(start),
      maxSeqno(end), scanId(id), vbid(vb), docFilter(_docFilter),
      valFilter(_valFilter), documentCount(_documentCount),
      logger(&global_logger) {}

    ~ScanContext() {}

    const std::shared_ptr<Callback<GetValue> > callback;
    const std::shared_ptr<Callback<CacheLookup> > lookup;

    uint64_t lastReadSeqno;
    const uint64_t startSeqno;
    const uint64_t maxSeqno;
    const size_t scanId;
    const uint16_t vbid;
    const DocumentFilter docFilter;
    const ValueFilter valFilter;
    const uint64_t documentCount;

    Logger* logger;
};

// First bool is true if an item exists in VB DB file.
// second bool is true if the operation is SET (i.e., insert or update).
typedef std::pair<bool, bool> kstat_entry_t;

struct KVStatsCtx{
    KVStatsCtx() : vbucket(std::numeric_limits<uint16_t>::max()) {}

    uint16_t vbucket;
    std::unordered_map<std::string, kstat_entry_t> keyStats;
};

typedef struct KVStatsCtx kvstats_ctx;

struct FileStats {
public:
    FileStats() :
        readSeekHisto(ExponentialGenerator<size_t>(1, 2), 50),
        readSizeHisto(ExponentialGenerator<size_t>(1, 2), 25),
        writeSizeHisto(ExponentialGenerator<size_t>(1, 2), 25),
        totalBytesRead(0),
        totalBytesWritten(0) { }

    //Read time length
    Histogram<hrtime_t> readTimeHisto;
    //Distance from last read
    Histogram<size_t> readSeekHisto;
    //Size of read
    Histogram<size_t> readSizeHisto;
    //Write time length
    Histogram<hrtime_t> writeTimeHisto;
    //Write size
    Histogram<size_t> writeSizeHisto;
    //Time spent in sync
    Histogram<hrtime_t> syncTimeHisto;

    // total bytes read from disk.
    std::atomic<size_t> totalBytesRead;
    // Total bytes written to disk.
    std::atomic<size_t> totalBytesWritten;

    void reset() {
        readTimeHisto.reset();
        readSeekHisto.reset();
        readSizeHisto.reset();
        writeTimeHisto.reset();
        writeSizeHisto.reset();
        syncTimeHisto.reset();
        totalBytesRead = 0;
        totalBytesWritten = 0;
    }
};

/**
 * Stats and timings for KVStore
 */
class KVStoreStats {

public:
    /**
     * Default constructor
     */
    KVStoreStats() :
      docsCommitted(0),
      numOpen(0),
      numClose(0),
      numLoadedVb(0),
      numGetFailure(0),
      numSetFailure(0),
      numDelFailure(0),
      numOpenFailure(0),
      numVbSetFailure(0),
      io_num_read(0),
      io_num_write(0),
      io_read_bytes(0),
      io_write_bytes(0),
      readSizeHisto(ExponentialGenerator<size_t>(1, 2), 25),
      writeSizeHisto(ExponentialGenerator<size_t>(1, 2), 25) {
    }

    KVStoreStats(const KVStoreStats &copyFrom) {}

    void reset() {
        docsCommitted = 0;
        numOpen = 0;
        numClose = 0;
        numLoadedVb = 0;
        numGetFailure = 0;
        numSetFailure = 0;
        numDelFailure = 0;
        numOpenFailure = 0;
        numVbSetFailure = 0;

        readTimeHisto.reset();
        readSizeHisto.reset();
        writeTimeHisto.reset();
        writeSizeHisto.reset();
        delTimeHisto.reset();
        compactHisto.reset();
        snapshotHisto.reset();
        commitHisto.reset();
        saveDocsHisto.reset();
        batchSize.reset();
        fsStats.reset();
    }

    // the number of docs committed
    Couchbase::RelaxedAtomic<size_t> docsCommitted;
    // the number of open() calls
    Couchbase::RelaxedAtomic<size_t> numOpen;
    // the number of close() calls
    Couchbase::RelaxedAtomic<size_t> numClose;
    // the number of vbuckets loaded
    Couchbase::RelaxedAtomic<size_t> numLoadedVb;

    //stats tracking failures
    Couchbase::RelaxedAtomic<size_t> numGetFailure;
    Couchbase::RelaxedAtomic<size_t> numSetFailure;
    Couchbase::RelaxedAtomic<size_t> numDelFailure;
    Couchbase::RelaxedAtomic<size_t> numOpenFailure;
    Couchbase::RelaxedAtomic<size_t> numVbSetFailure;

    //! Number of read related io operations
    Couchbase::RelaxedAtomic<size_t> io_num_read;
    //! Number of write related io operations
    Couchbase::RelaxedAtomic<size_t> io_num_write;
    //! Number of bytes read
    Couchbase::RelaxedAtomic<size_t> io_read_bytes;
    //! Number of bytes written (key + value + application rev metadata)
    Couchbase::RelaxedAtomic<size_t> io_write_bytes;

    /* for flush and vb delete, no error handling in KVStore, such
     * failure should be tracked in MC-engine  */

    // How long it takes us to complete a read
    Histogram<hrtime_t> readTimeHisto;
    // How big are our reads?
    Histogram<size_t> readSizeHisto;
    // How long it takes us to complete a write
    Histogram<hrtime_t> writeTimeHisto;
    // How big are our writes?
    Histogram<size_t> writeSizeHisto;
    // Time spent in delete() calls.
    Histogram<hrtime_t> delTimeHisto;
    // Time spent in commit
    Histogram<hrtime_t> commitHisto;
    // Time spent in compaction
    Histogram<hrtime_t> compactHisto;
    // Time spent in saving documents to disk
    Histogram<hrtime_t> saveDocsHisto;
    // Batch size while saving documents
    Histogram<size_t> batchSize;
    //Time spent in vbucket snapshot
    Histogram<hrtime_t> snapshotHisto;

    // Stats from the underlying OS file operations
    FileStats fsStats;

    // Underlying stats for OS file operations during compaction
    FileStats fsStatsCompaction;
};

/**
 * Type of vbucket map.
 *
 * key is the vbucket identifier.
 * value is a pair of string representation of the vbucket state and
 * its latest checkpoint Id persisted.
 */
typedef std::map<uint16_t, vbucket_state> vbucket_map_t;

/**
 * Properties of the storage layer.
 *
 * If concurrent filesystem access is possible, maxConcurrency() will
 * be greater than one.  One will need to determine whether more than
 * one writer is possible as well as whether more than one reader is
 * possible.
 */
class StorageProperties {
public:

    enum class EfficientVBDump {
        Yes,
        No
    };

    enum class EfficientVBDeletion {
        Yes,
        No
    };

    enum class PersistedDeletion {
        Yes,
        No
    };

    enum class EfficientGet {
        Yes,
        No
    };

    enum class ConcurrentWriteCompact {
        Yes,
        No
    };

    StorageProperties(EfficientVBDump evb, EfficientVBDeletion evd, PersistedDeletion pd,
                      EfficientGet eget, ConcurrentWriteCompact cwc)
        : efficientVBDump(evb), efficientVBDeletion(evd),
          persistedDeletions(pd), efficientGet(eget),
          concWriteCompact(cwc) {}

    /* True if we can efficiently dump a single vbucket */
    bool hasEfficientVBDump() const {
        return (efficientVBDump == EfficientVBDump::Yes);
    }

    /* True if we can efficiently delete a vbucket all at once */
    bool hasEfficientVBDeletion() const {
        return (efficientVBDeletion == EfficientVBDeletion::Yes);
    }

    /* True if we can persist deletions to disk */
    bool hasPersistedDeletions() const {
        return (persistedDeletions == PersistedDeletion::Yes);
    }

    /* True if we can batch-process multiple get operations at once */
    bool hasEfficientGet() const {
        return (efficientGet == EfficientGet::Yes);
    }

    /* True if the underlying storage supports concurrent writing
     * and compacting */
    bool hasConcWriteCompact() const {
        return (concWriteCompact == ConcurrentWriteCompact::Yes);
    }

private:
    EfficientVBDump efficientVBDump;
    EfficientVBDeletion efficientVBDeletion;
    PersistedDeletion persistedDeletions;
    EfficientGet efficientGet;
    ConcurrentWriteCompact concWriteCompact;
};

class RollbackCB;
class Configuration;

class KVStoreConfig {
public:
    /**
     * This constructor intialises the object from a central
     * ep-engine Configuration instance.
     */
    KVStoreConfig(Configuration& config, uint16_t shardId);

    /**
     * This constructor sets the mandatory config options
     *
     * Optional config options are set using a separate method
     */
    KVStoreConfig(uint16_t _maxVBuckets,
                  uint16_t _maxShards,
                  const std::string& _dbname,
                  const std::string& _backend,
                  uint16_t _shardId);

    uint16_t getMaxVBuckets() {
        return maxVBuckets;
    }

    uint16_t getMaxShards() {
        return maxShards;
    }

    std::string getDBName() {
        return dbname;
    }

    std::string getBackend() {
        return backend;
    }

    uint16_t getShardId() {
        return shardId;
    }

    Logger& getLogger() {
        return *logger;
    }

    /**
     * Indicates whether or not underlying file operations will be
     * buffered by the storage engine used.
     *
     * Only recognised by CouchKVStore
     */
    bool getBuffered() {
        return buffered;
    }

    /**
     * Used to override the default logger object
     */
    KVStoreConfig& setLogger(Logger& _logger);

    /**
     * Used to override the default buffering behaviour.
     *
     * Only recognised by CouchKVStore
     */
    KVStoreConfig& setBuffered(bool _buffered);

private:
    uint16_t maxVBuckets;
    uint16_t maxShards;
    std::string dbname;
    std::string backend;
    uint16_t shardId;
    Logger* logger;
    bool buffered;
};

class IORequest {
public:
    IORequest(uint16_t vbId, MutationRequestCallback &cb, bool del,
              const std::string &itmKey);

    virtual ~IORequest() { }

    bool isDelete() {
        return deleteItem;
    }

    uint16_t getVBucketId() {
        return vbucketId;
    }

    hrtime_t getDelta() {
        return (gethrtime() - start)/1000;
    }

    Callback<mutation_result>* getSetCallback(void) {
        return callback.setCb;
    }

    Callback<int>* getDelCallback(void) {
        return callback.delCb;
    }

    const std::string& getKey(void) const {
        return key;
    }

protected:
    uint16_t vbucketId;
    bool deleteItem;
    MutationRequestCallback callback;
    hrtime_t start;
    std::string key;
    size_t dataSize;
};

/**
 * Base class representing kvstore operations.
 */
class KVStore {
public:
    KVStore(KVStoreConfig &config, bool read_only = false)
        : configuration(config), readOnly(read_only) {}

    virtual ~KVStore() {}

    /**
     * Allow the kvstore to add extra statistics information
     * back to the client
     * @param prefix prefix to use for the stats
     * @param add_stat the callback function to add statistics
     * @param c the cookie to pass to the callback function
     */
    void addStats(ADD_STAT add_stat, const void *c);

    /**
     * Request the specified statistic name from the kvstore.
     *
     * @param name The name of the statistic to fetch.
     * @param[out] value Value of the given stat (if exists).
     * @return True if the stat exists, is of type size_t and was successfully
     *         returned, else false.
     */
    virtual bool getStat(const char* name, size_t& value) {
        return false;
    }

    /**
     * Show kvstore specific timing stats.
     *
     * @param add_stat the callback function to add statistics
     * @param c the cookie to pass to the callback function
     */
    virtual void addTimingStats(ADD_STAT add_stat, const void* c);

    /**
     * Resets kvstore specific stats
     */
    void resetStats() {
        st.reset();
    }

    /**
     * Reset the store to a clean state.
     */
    virtual void reset(uint16_t shardId) = 0;

    /**
     * Begin a transaction (if not already in one).
     *
     * @return false if we cannot begin a transaction
     */
    virtual bool begin() = 0;

    /**
     * Commit a transaction (unless not currently in one).
     *
     * @return false if the commit fails
     */
    virtual bool commit() = 0;

    /**
     * Rollback the current transaction.
     */
    virtual void rollback() = 0;

    /**
     * Get the properties of the underlying storage.
     */
    virtual StorageProperties getStorageProperties() = 0;

    /**
     * Set an item into the kv store.
     */
    virtual void set(const Item &item,
                     Callback<mutation_result> &cb) = 0;

    /**
     * Get an item from the kv store.
     */
    virtual void get(const std::string &key, uint16_t vb,
                     Callback<GetValue> &cb, bool fetchDelete = false) = 0;

    virtual void getWithHeader(void *dbHandle, const std::string &key,
                               uint16_t vb, Callback<GetValue> &cb,
                               bool fetchDelete = false) = 0;
    /**
     * Get multiple items if supported by the kv store
     */
    virtual void getMulti(uint16_t vb, vb_bgfetch_queue_t &itms) {
        (void) itms; (void) vb;
        throw std::runtime_error("Backend does not support getMulti()");
    }

    /**
     * Get the number of vbuckets in a single database file
     *
     * returns - the number of vbuckets in the file
     */
    virtual uint16_t getNumVbsPerFile(void) = 0;

    /**
     * Delete an item from the kv store.
     */
    virtual void del(const Item &itm, Callback<int> &cb) = 0;

    /**
     * Delete a given vbucket database instance from underlying storage
     *
     * @param vbucket vbucket id
     * return true, if vbucket deletion was successful. Else, false.
     */
    virtual bool delVBucket(uint16_t vbucket) = 0;

    /**
     * Get a list of all persisted vbuckets (with their states).
     */
    virtual std::vector<vbucket_state *> listPersistedVbuckets(void) = 0;


    /**
     * Get a list of all persisted engine and tap stats. This API is mainly
     * invoked during warmup to get the engine stats from the previous session.
     *
     * @param stats map instance where the engine stats from the previous
     * session is stored.
     */
    virtual void getPersistedStats(std::map<std::string, std::string> &stats) {
        (void) stats;
    }

    /**
     * Persist a snapshot of a collection of stats.
     */
    bool snapshotStats(const std::map<std::string, std::string> &m);

    /**
     * Snapshot vbucket state
     * @param vbucketId id of the vbucket that needs to be snapshotted
     * @param vbstate   state of the vbucket
     * @param cb        stats callback
     * @param options   options for persisting the state
     */
<<<<<<< HEAD
    virtual bool snapshotVBucket(uint16_t vbucketId, vbucket_state &vbstate,
                                 VBStatePersist options) = 0;
=======
    virtual bool snapshotVBucket(uint16_t vbucketId,
                                 const vbucket_state &vbstate,
                                 Callback<kvstats_ctx> *cb,
                                 bool persist = true) = 0;
>>>>>>> 58acc666

    /**
     * Compact a database file.
     */
    virtual bool compactDB(compaction_ctx *c) = 0;

    /**
     * Return the database file id from the compaction request
     * @param compact_req request structure for compaction
     *
     * return database file id
     */
    virtual uint16_t getDBFileId(const protocol_binary_request_compact_db& req) = 0;

    virtual vbucket_state *getVBucketState(uint16_t vbid) = 0;

    /**
     * Get the number of deleted items that are persisted to a vbucket file
     *
     * @param vbid The vbucket if of the file to get the number of deletes for.
     * @returns the number of deletes which are persisted
     * @throws std::runtime_error (and subclasses) if it was not possible to
     *         obtain a count of persisted deletes.
     */
    virtual size_t getNumPersistedDeletes(uint16_t vbid) = 0;

    /**
     * This method will return information about the file whose id
     * is passed in as an argument. The information returned contains
     * the item count, file size and space used.
     *
     * @throws std::runtime_error (and subclasses) if it was not possible to
     *         obtain the DB file info.
     */
    virtual DBFileInfo getDbFileInfo(uint16_t dbFileId) = 0;

    /**
     * This method will return file size and space used for the
     * entire KV store
     */
    virtual DBFileInfo getAggrDbFileInfo() = 0;

    virtual size_t getNumItems(uint16_t, uint64_t, uint64_t) {
        return 0;
    }

    /**
     * This method will return the total number of items in the vbucket
     *
     * vbid - vbucket id
     */
    virtual size_t getItemCount(uint16_t vbid) = 0;

    virtual RollbackResult rollback(uint16_t vbid, uint64_t rollbackseqno,
                                    std::shared_ptr<RollbackCB> cb) = 0;

    /**
     * This method is called before persisting a batch of data if you'd like to
     * do stuff to them that might improve performance at the IO layer.
     */
    void optimizeWrites(std::vector<queued_item> &items) {
        if (isReadOnly()) {
            throw std::logic_error("KVStore::optimizeWrites: Not valid on a "
                    "read-only object");
        }
        if (items.empty()) {
            return;
        }

        CompareQueuedItemsBySeqnoAndKey cq;
        std::sort(items.begin(), items.end(), cq);
    }

    std::list<PersistenceCallback *>& getPersistenceCbList() {
        return pcbs;
    }

    /**
     * This method is called after persisting a batch of data to perform any
     * pending tasks on the underlying KVStore instance.
     */
    virtual void pendingTasks() = 0;

    uint64_t getLastPersistedSeqno(uint16_t vbid) {
        vbucket_state *state = cachedVBStates[vbid];
        if (state) {
            return state->highSeqno;
        }
        return 0;
    }

    bool isReadOnly(void) {
        return readOnly;
    }

    KVStoreConfig& getConfig(void) {
        return configuration;
    }

    KVStoreStats& getKVStoreStat(void) {
        return st;
    }

    virtual ENGINE_ERROR_CODE getAllKeys(uint16_t vbid,
                            std::string &start_key, uint32_t count,
                            std::shared_ptr<Callback<uint16_t&, char*&> > cb) = 0;

    virtual ScanContext* initScanContext(std::shared_ptr<Callback<GetValue> > cb,
                                         std::shared_ptr<Callback<CacheLookup> > cl,
                                         uint16_t vbid, uint64_t startSeqno,
                                         DocumentFilter options,
                                         ValueFilter valOptions) = 0;

    virtual scan_error_t scan(ScanContext* sctx) = 0;

    virtual void destroyScanContext(ScanContext* ctx) = 0;

protected:

    /* all stats */
    KVStoreStats st;
    KVStoreConfig& configuration;
    bool readOnly;
    std::vector<vbucket_state *> cachedVBStates;
    /* non-deleted docs in each file, indexed by vBucket.
       RelaxedAtomic to allow stats access without lock. */
    std::vector<Couchbase::RelaxedAtomic<size_t>> cachedDocCount;
    Couchbase::RelaxedAtomic<uint16_t> cachedValidVBCount;
    std::list<PersistenceCallback *> pcbs;

protected:

    void createDataDir(const std::string& dbname);
    template <typename T>
    void addStat(const std::string& prefix, const char* nm, T& val,
                 ADD_STAT add_stat, const void* c);

    /**
     * Updates the cached state for a vbucket
     *
     * @param vbid the vbucket id
     * @param vbState the new state information for the vbucket
     *
     * @return true if the cached vbucket state is updated
     */
    bool updateCachedVBState(uint16_t vbid, const vbucket_state& vbState);
};

/**
 * The KVStoreFactory creates the correct KVStore instance(s) when
 * needed by EPStore.
 */
class KVStoreFactory {
public:

    /**
     * Create a KVStore with the given type.
     *
     * @param config    engine configuration
     * @param read_only true if the kvstore instance is for read operations only
     */
    static KVStore *create(KVStoreConfig &config, bool read_only = false);
};

/**
 * Callback class used by DcpConsumer, for rollback operation
 */
class RollbackCB : public Callback<GetValue> {
public:
    RollbackCB() : dbHandle(NULL) { }

    virtual void callback(GetValue &val) = 0;

    void setDbHeader(void *db) {
        dbHandle = db;
    }

protected:
    void *dbHandle;
};



#endif  // SRC_KVSTORE_H_<|MERGE_RESOLUTION|>--- conflicted
+++ resolved
@@ -785,15 +785,9 @@
      * @param cb        stats callback
      * @param options   options for persisting the state
      */
-<<<<<<< HEAD
-    virtual bool snapshotVBucket(uint16_t vbucketId, vbucket_state &vbstate,
-                                 VBStatePersist options) = 0;
-=======
     virtual bool snapshotVBucket(uint16_t vbucketId,
                                  const vbucket_state &vbstate,
-                                 Callback<kvstats_ctx> *cb,
-                                 bool persist = true) = 0;
->>>>>>> 58acc666
+                                 VBStatePersist options) = 0;
 
     /**
      * Compact a database file.
