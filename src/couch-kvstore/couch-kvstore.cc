/* -*- Mode: C++; tab-width: 4; c-basic-offset: 4; indent-tabs-mode: nil -*- */
/*
 *     Copyright 2012 Couchbase, Inc
 *
 *   Licensed under the Apache License, Version 2.0 (the "License");
 *   you may not use this file except in compliance with the License.
 *   You may obtain a copy of the License at
 *
 *       http://www.apache.org/licenses/LICENSE-2.0
 *
 *   Unless required by applicable law or agreed to in writing, software
 *   distributed under the License is distributed on an "AS IS" BASIS,
 *   WITHOUT WARRANTIES OR CONDITIONS OF ANY KIND, either express or implied.
 *   See the License for the specific language governing permissions and
 *   limitations under the License.
 */

#include "config.h"

#include <fcntl.h>
#include <stdio.h>
#include <string.h>
#include <sys/stat.h>
<<<<<<< HEAD
#include <sys/types.h>
=======
#include <iostream>
#include <fstream>

#include "common.hh"
#include "couch-kvstore/couch-kvstore.hh"
#include "couch-kvstore/dirutils.hh"
#include "warmup.hh"
#include "tools/cJSON.h"
#include "tools/JSON_checker.h"
>>>>>>> 24a70434

#include <algorithm>
#include <cctype>
#include <cstdlib>
#include <fstream>
#include <iostream>
#include <list>
#include <map>
#include <string>
#include <utility>
#include <vector>

#include "common.h"
#include "couch-kvstore/couch-kvstore.h"
#include "couch-kvstore/dirutils.h"
#define STATWRITER_NAMESPACE couchstore_engine
#include "statwriter.h"
#undef STATWRITER_NAMESPACE
#include "tools/cJSON.h"
#include "tools/JSON_checker.h"

using namespace CouchKVStoreDirectoryUtilities;

static const int MUTATION_FAILED = -1;
static const int DOC_NOT_FOUND = 0;
static const int MUTATION_SUCCESS = 1;

static const int MAX_OPEN_DB_RETRY = 10;

extern "C" {
    static int recordDbDumpC(Db *db, DocInfo *docinfo, void *ctx)
    {
        return CouchKVStore::recordDbDump(db, docinfo, ctx);
    }
}

extern "C" {
    static int getMultiCbC(Db *db, DocInfo *docinfo, void *ctx)
    {
        return CouchKVStore::getMultiCb(db, docinfo, ctx);
    }
}

extern "C" {
    static std::string getStrError() {
        const size_t max_msg_len = 256;
        char msg[max_msg_len];
        couchstore_last_os_error(msg, max_msg_len);
        std::string errorStr(msg);
        return errorStr;
    }
}

static bool isJSON(const value_t &value)
{
    const int len = value->length();
    const unsigned char *data = (unsigned char*) value->getData();
    return checkUTF8JSON(data, len);
}

static const std::string getJSONObjString(const cJSON *i)
{
    if (i == NULL) {
        return "";
    }
    if (i->type != cJSON_String) {
        abort();
    }
    return i->valuestring;
}

static bool endWithCompact(const std::string &filename)
{
    size_t pos = filename.find(".compact");
    if (pos == std::string::npos || (filename.size() - sizeof(".compact")) != pos) {
        return false;
    }
    return true;
}

static void discoverDbFiles(const std::string &dir, std::vector<std::string> &v)
{
    std::vector<std::string> files = findFilesContaining(dir, ".couch");
    std::vector<std::string>::iterator ii;
    for (ii = files.begin(); ii != files.end(); ++ii) {
        if (!endWithCompact(*ii)) {
            v.push_back(*ii);
        }
    }
}

static uint64_t computeMaxDeletedSeqNum(DocInfo **docinfos, const int numdocs)
{
    uint64_t max = 0;
    for (int idx = 0; idx < numdocs; idx++) {
        if (docinfos[idx]->deleted) {
            // check seq number only from a deleted file
            uint64_t seqNum = docinfos[idx]->rev_seq;
            max = std::max(seqNum, max);
        }
    }
    return max;
}

static int getMutationStatus(couchstore_error_t errCode)
{
    switch (errCode) {
    case COUCHSTORE_SUCCESS:
        return MUTATION_SUCCESS;
    case COUCHSTORE_ERROR_NO_HEADER:
    case COUCHSTORE_ERROR_NO_SUCH_FILE:
    case COUCHSTORE_ERROR_DOC_NOT_FOUND:
        // this return causes ep engine to drop the failed flush
        // of an item since it does not know about the itme any longer
        return DOC_NOT_FOUND;
    default:
        // this return causes ep engine to keep requeuing the failed
        // flush of an item
        return MUTATION_FAILED;
    }
}

static bool allDigit(std::string &input)
{
    size_t numchar = input.length();
    for(size_t i = 0; i < numchar; ++i) {
        if (!isdigit(input[i])) {
            return false;
        }
    }
    return true;
}

static std::string couchkvstore_strerrno(couchstore_error_t err) {
    return (err == COUCHSTORE_ERROR_OPEN_FILE ||
            err == COUCHSTORE_ERROR_READ ||
            err == COUCHSTORE_ERROR_WRITE) ? getStrError() : "none";
}

struct GetMultiCbCtx {
    GetMultiCbCtx(CouchKVStore &c, uint16_t v, vb_bgfetch_queue_t &f) :
        cks(c), vbId(v), fetches(f) {}

    CouchKVStore &cks;
    uint16_t vbId;
    vb_bgfetch_queue_t &fetches;
};

struct StatResponseCtx {
public:
    StatResponseCtx(std::map<std::pair<uint16_t, uint16_t>, vbucket_state> &sm,
                    uint16_t vb) : statMap(sm), vbId(vb) {
        /* EMPTY */
    }

    std::map<std::pair<uint16_t, uint16_t>, vbucket_state> &statMap;
    uint16_t vbId;
};

struct LoadResponseCtx {
    shared_ptr<Callback<GetValue> > callback;
    uint16_t vbucketId;
    bool keysonly;
    EPStats *stats;
};

CouchRequest::CouchRequest(const Item &it, uint64_t rev, CouchRequestCallback &cb, bool del) :
    value(it.getValue()), vbucketId(it.getVBucketId()), fileRevNum(rev),
    key(it.getKey()), deleteItem(del)
{
    bool isjson = false;
    uint64_t cas = htonll(it.getCas());
    uint32_t flags = it.getFlags();
<<<<<<< HEAD
    uint32_t exptime = htonl(it.getExptime());
    uint32_t vlen = it.getNBytes();
=======
    uint32_t exptime = it.getExptime();
    // Save time of deletion in expiry time field of deleted item's metadata.
    if (del) {
        exptime = ep_real_time();
    }
    exptime = htonl(exptime);
>>>>>>> 24a70434

    dbDoc.id.buf = const_cast<char *>(key.c_str());
    dbDoc.id.size = it.getNKey();
    if (vlen) {
        isjson = isJSON(value);
        dbDoc.data.buf = const_cast<char *>(value->getData());
        dbDoc.data.size = vlen;
    } else {
        dbDoc.data.buf = NULL;
        dbDoc.data.size = 0;
    }

    memcpy(meta, &cas, 8);
    memcpy(meta + 8, &exptime, 4);
    memcpy(meta + 12, &flags, 4);
    dbDocInfo.rev_meta.buf = reinterpret_cast<char *>(meta);
    dbDocInfo.rev_meta.size = COUCHSTORE_METADATA_SIZE;
    dbDocInfo.rev_seq = it.getSeqno();
    dbDocInfo.size = dbDoc.data.size;
    if (del) {
        dbDocInfo.deleted =  1;
        callback.delCb = cb.delCb;
    } else {
        dbDocInfo.deleted = 0;
        callback.setCb = cb.setCb;
    }
    dbDocInfo.id = dbDoc.id;
    dbDocInfo.content_meta = isjson ? COUCH_DOC_IS_JSON : COUCH_DOC_NON_JSON_MODE;
    //Compress everything. Snappy is fast. Don't attempt to compress empty bodies.
    if(dbDoc.data.size > 0 && !deleteItem) {
        dbDocInfo.content_meta |= COUCH_DOC_IS_COMPRESSED;
    }
    start = gethrtime();
}

CouchKVStore::CouchKVStore(EPStats &stats, Configuration &config, bool read_only) :
    KVStore(read_only), epStats(stats), configuration(config),
    dbname(configuration.getDbname()), couchNotifier(NULL), pendingCommitCnt(0),
    intransaction(false), dbFileRevMapPopulated(false)
{
    open();
    statCollectingFileOps = getCouchstoreStatsOps(&st.fsStats);

    // init db file map with default revision number, 1
    numDbFiles = static_cast<uint16_t>(configuration.getMaxVbuckets());
    for (uint16_t i = 0; i < numDbFiles; i++) {
        dbFileRevMap.push_back(1);
    }
}

CouchKVStore::CouchKVStore(const CouchKVStore &copyFrom) :
    KVStore(copyFrom), epStats(copyFrom.epStats),
    configuration(copyFrom.configuration),
    dbname(copyFrom.dbname),
    couchNotifier(NULL), dbFileRevMap(copyFrom.dbFileRevMap),
    numDbFiles(copyFrom.numDbFiles), pendingCommitCnt(0),
    intransaction(false), dbFileRevMapPopulated(true)
{
    open();
    statCollectingFileOps = getCouchstoreStatsOps(&st.fsStats);
}

void CouchKVStore::reset()
{
    assert(!isReadOnly());
    // TODO CouchKVStore::flush() when couchstore api ready
    RememberingCallback<bool> cb;

    couchNotifier->flush(cb);
    cb.waitForValue();

    vbucket_map_t::iterator itor = cachedVBStates.begin();
    for (; itor != cachedVBStates.end(); ++itor) {
        uint16_t vbucket = itor->first;
        itor->second.checkpointId = 0;
        itor->second.maxDeletedSeqno = 0;
        resetVBucket(vbucket, itor->second);
        updateDbFileMap(vbucket, 1);
    }
}

void CouchKVStore::set(const Item &itm, Callback<mutation_result> &cb)
{
    assert(!isReadOnly());
    assert(intransaction);
    bool deleteItem = false;
    CouchRequestCallback requestcb;
    std::string dbFile;
    uint64_t fileRev = dbFileRevMap[itm.getVBucketId()];

    // each req will be de-allocated after commit
    requestcb.setCb = &cb;
    CouchRequest *req = new CouchRequest(itm, fileRev, requestcb, deleteItem);
    queueItem(req);
}

void CouchKVStore::get(const std::string &key, uint64_t, uint16_t vb,
                       Callback<GetValue> &cb)
{
    hrtime_t start = gethrtime();
    Db *db = NULL;
    std::string dbFile;
    GetValue rv;
    uint64_t fileRev = dbFileRevMap[vb];

    couchstore_error_t errCode = openDB(vb, fileRev, &db,
                                        COUCHSTORE_OPEN_FLAG_RDONLY);
    if (errCode != COUCHSTORE_SUCCESS) {
        ++st.numGetFailure;
        LOG(EXTENSION_LOG_WARNING,
            "Warning: failed to open database to retrieve data "
            "from vBucketId = %d, key = %s, file = %s\n",
            vb, key.c_str(), dbFile.c_str());
        rv.setStatus(couchErr2EngineErr(errCode));
        cb.callback(rv);
        return;
    }

    RememberingCallback<GetValue> *rc = dynamic_cast<RememberingCallback<GetValue> *>(&cb);
    bool getMetaOnly = rc && rc->val.isPartial();
    DocInfo *docInfo = NULL;
    sized_buf id;

    id.size = key.size();
    id.buf = const_cast<char *>(key.c_str());
    errCode = couchstore_docinfo_by_id(db, (uint8_t *)id.buf, id.size, &docInfo);
    if (errCode != COUCHSTORE_SUCCESS) {
        if (!getMetaOnly) {
            // log error only if this is non-xdcr case
            LOG(EXTENSION_LOG_WARNING,
                "Warning: failed to retrieve doc info from "
                "database, name=%s key=%s error=%s [%s]\n",
                dbFile.c_str(), id.buf, couchstore_strerror(errCode),
                couchkvstore_strerrno(errCode).c_str());
        }
    } else {
        assert(docInfo);
        errCode = fetchDoc(db, docInfo, rv, vb, getMetaOnly);
        if (errCode != COUCHSTORE_SUCCESS) {
            LOG(EXTENSION_LOG_WARNING,
                "Warning: failed to retrieve key value from "
                "database, name=%s key=%s error=%s [%s] "
                "deleted=%s", dbFile.c_str(), id.buf,
                couchstore_strerror(errCode),
                couchkvstore_strerrno(errCode).c_str(),
                docInfo->deleted ? "yes" : "no");
        }

        // record stats
        st.readTimeHisto.add((gethrtime() - start) / 1000);
        if (errCode == COUCHSTORE_SUCCESS) {
            st.readSizeHisto.add(key.length() + rv.getValue()->getNBytes());
        }
    }

    if(errCode != COUCHSTORE_SUCCESS) {
        ++st.numGetFailure;
    }

    couchstore_free_docinfo(docInfo);
    closeDatabaseHandle(db);
    rv.setStatus(couchErr2EngineErr(errCode));
    cb.callback(rv);
}

void CouchKVStore::getMulti(uint16_t vb, vb_bgfetch_queue_t &itms)
{
    std::string dbFile;
    int numItems = itms.size();
    uint64_t fileRev = dbFileRevMap[vb];

    Db *db = NULL;
    couchstore_error_t errCode = openDB(vb, fileRev, &db,
                                        COUCHSTORE_OPEN_FLAG_RDONLY);
    if (errCode != COUCHSTORE_SUCCESS) {
        LOG(EXTENSION_LOG_WARNING,
            "Warning: failed to open database for data fetch, "
            "vBucketId = %d file = %s numDocs = %d\n",
            vb, dbFile.c_str(), numItems);
        st.numGetFailure += numItems;
        vb_bgfetch_queue_t::iterator itr = itms.begin();
        for (; itr != itms.end(); ++itr) {
            std::list<VBucketBGFetchItem *> &fetches = (*itr).second;
            std::list<VBucketBGFetchItem *>::iterator fitr = fetches.begin();
            for (; fitr != fetches.end(); ++fitr) {
                (*fitr)->value.setStatus(ENGINE_NOT_MY_VBUCKET);
            }
        }
        return;
    }

    std::vector<uint64_t> seqIds;
    VBucketBGFetchItem *item2fetch;
    vb_bgfetch_queue_t::iterator itr = itms.begin();
    for (; itr != itms.end(); ++itr) {
        item2fetch = (*itr).second.front();
        seqIds.push_back(item2fetch->value.getId());
    }

    GetMultiCbCtx ctx(*this, vb, itms);
    errCode = couchstore_docinfos_by_sequence(db, &seqIds[0], seqIds.size(),
                                              0, getMultiCbC, &ctx);
    if (errCode != COUCHSTORE_SUCCESS) {
        st.numGetFailure += numItems;
        for (itr = itms.begin(); itr != itms.end(); ++itr) {
            std::list<VBucketBGFetchItem *> &fetches = (*itr).second;
            std::list<VBucketBGFetchItem *>::iterator fitr = fetches.begin();
            for (; fitr != fetches.end(); ++fitr) {
                LOG(EXTENSION_LOG_WARNING, "Warning: failed to read database by"
                    " sequence id = %lld, vBucketId = %d "
                    "key = %s file = %s error = %s [%s]\n",
                    (*fitr)->value.getId(), vb, (*fitr)->key.c_str(),
                    dbFile.c_str(), couchstore_strerror(errCode),
                    couchkvstore_strerrno(errCode).c_str());
                (*fitr)->value.setStatus(couchErr2EngineErr(errCode));
            }
        }
    }
    closeDatabaseHandle(db);
}

void CouchKVStore::del(const Item &itm,
                       uint64_t,
                       Callback<int> &cb)
{
    assert(!isReadOnly());
    assert(intransaction);
    uint16_t fileRev = dbFileRevMap[itm.getVBucketId()];
    CouchRequestCallback requestcb;
    requestcb.delCb = &cb;
    CouchRequest *req = new CouchRequest(itm, fileRev, requestcb, true);
    queueItem(req);
}

bool CouchKVStore::delVBucket(uint16_t vbucket, bool recreate)
{
    assert(!isReadOnly());
    assert(couchNotifier);
    RememberingCallback<bool> cb;

    couchNotifier->delVBucket(vbucket, cb);
    cb.waitForValue();

    if (recreate) {
        vbucket_state vbstate(vbucket_state_dead, 0, 0);
        vbucket_map_t::iterator it = cachedVBStates.find(vbucket);
        if (it != cachedVBStates.end()) {
            vbstate.state = it->second.state;
        }
        cachedVBStates[vbucket] = vbstate;
        resetVBucket(vbucket, vbstate);
    } else {
        cachedVBStates.erase(vbucket);
    }
    updateDbFileMap(vbucket, 1);
    return cb.val;
}

vbucket_map_t CouchKVStore::listPersistedVbuckets()
{
    std::vector<std::string> files;

    if (!dbFileRevMapPopulated) {
        // warmup, first discover db files from local directory
        discoverDbFiles(dbname, files);
        populateFileNameMap(files);
    }

    if (!cachedVBStates.empty()) {
        cachedVBStates.clear();
    }

    Db *db = NULL;
    couchstore_error_t errorCode;
    for (uint16_t id = 0; id < numDbFiles; id++) {
        uint64_t rev = dbFileRevMap[id];
        errorCode = openDB(id, rev, &db, COUCHSTORE_OPEN_FLAG_RDONLY);
        if (errorCode != COUCHSTORE_SUCCESS) {
            std::stringstream revnum, vbid;
            revnum  << rev;
            vbid << id;
            std::string fileName =
                dbname + "/" + vbid.str() + ".couch." + revnum.str();
            LOG(EXTENSION_LOG_WARNING,
                "Warning: failed to open database file, name=%s\n",
                fileName.c_str());
            remVBucketFromDbFileMap(id);
        } else {
            vbucket_state vb_state;

            /* read state of VBucket from db file */
            readVBState(db, id, vb_state);
            /* insert populated state to the array to return to the caller */
            cachedVBStates[id] = vb_state;
            /* update stat */
            ++st.numLoadedVb;
            closeDatabaseHandle(db);
        }
        db = NULL;
    }
    return cachedVBStates;
}

void CouchKVStore::getPersistedStats(std::map<std::string, std::string> &stats)
{
    char *buffer = NULL;
    std::string fname = dbname + "/stats.json";
    if (access(dbname.c_str(), R_OK) == -1) {
        return ;
    }

    std::ifstream session_stats;
    session_stats.exceptions (session_stats.failbit | session_stats.badbit);
    try {
        session_stats.open(fname.c_str(), ios::binary);
        session_stats.seekg (0, ios::end);
        int flen = session_stats.tellg();
        if (flen < 0) {
            LOG(EXTENSION_LOG_WARNING,
                "Warning: error in session stats ifstream!!!");
            session_stats.close();
            return;
        }
        session_stats.seekg (0, ios::beg);
        buffer = new char[flen + 1];
        session_stats.read(buffer, flen);
        session_stats.close();
        buffer[flen] = '\0';

        cJSON *json_obj = cJSON_Parse(buffer);
        if (!json_obj) {
            LOG(EXTENSION_LOG_WARNING,
                "Warning: failed to parse the session stats json doc!!!");
            delete[] buffer;
            return;
        }

        int json_arr_size = cJSON_GetArraySize(json_obj);
        for (int i = 0; i < json_arr_size; ++i) {
            cJSON *obj = cJSON_GetArrayItem(json_obj, i);
            if (obj) {
                stats[obj->string] = obj->valuestring ? obj->valuestring : "";
            }
        }
        cJSON_Delete(json_obj);

    } catch (const std::ifstream::failure &e) {
        LOG(EXTENSION_LOG_WARNING,
            "Warning: failed to load the engine session stats "
            " due to IO exception \"%s\"", e.what());
    } catch (...) {
        LOG(EXTENSION_LOG_WARNING,
            "Warning: failed to load the engine session stats "
            " due to IO exception");
    }

    delete[] buffer;
}

bool CouchKVStore::snapshotVBuckets(const vbucket_map_t &vbstates)
{
    assert(!isReadOnly());
    bool success = true;

    vbucket_map_t::const_reverse_iterator iter = vbstates.rbegin();
    for (; iter != vbstates.rend(); ++iter) {
        uint16_t vbucketId = iter->first;
        vbucket_state vbstate = iter->second;
        vbucket_map_t::iterator it = cachedVBStates.find(vbucketId);
        uint32_t vb_change_type = VB_NO_CHANGE;
        if (it != cachedVBStates.end()) {
            if (it->second.state != vbstate.state) {
                vb_change_type |= VB_STATE_CHANGED;
            }
            if (it->second.checkpointId != vbstate.checkpointId) {
                vb_change_type |= VB_CHECKPOINT_CHANGED;
            }
            if (vb_change_type == VB_NO_CHANGE) {
                continue; // no changes
            }
            it->second.state = vbstate.state;
            it->second.checkpointId = vbstate.checkpointId;
            // Note that the max deleted seq number is maintained within CouchKVStore
            vbstate.maxDeletedSeqno = it->second.maxDeletedSeqno;
        } else {
            vb_change_type = VB_STATE_CHANGED;
            cachedVBStates[vbucketId] = vbstate;
        }

        success = setVBucketState(vbucketId, vbstate, vb_change_type);
        if (!success) {
            LOG(EXTENSION_LOG_WARNING,
                "Warning: failed to set new state, %s, for vbucket %d\n",
                VBucket::toString(vbstate.state), vbucketId);
            break;
        }
    }
    return success;
}

bool CouchKVStore::snapshotStats(const std::map<std::string, std::string> &stats)
{
    assert(!isReadOnly());
    size_t count = 0;
    size_t size = stats.size();
    std::stringstream stats_buf;
    stats_buf << "{";
    std::map<std::string, std::string>::const_iterator it = stats.begin();
    for (; it != stats.end(); ++it) {
        stats_buf << "\"" << it->first << "\": \"" << it->second << "\"";
        ++count;
        if (count < size) {
            stats_buf << ", ";
        }
    }
    stats_buf << "}";

    // TODO: This stats json should be written into the master database. However,
    // we don't support the write synchronization between CouchKVStore in C++ and
    // compaction manager in the erlang side for the master database yet. At this time,
    // we simply log the engine stats into a separate json file. As part of futhre work,
    // we need to get rid of the tight coupling between those two components.
    bool rv = true;
    std::string next_fname = dbname + "/stats.json.new";
    std::ofstream new_stats;
    new_stats.exceptions (new_stats.failbit | new_stats.badbit);
    try {
        new_stats.open(next_fname.c_str());
        new_stats << stats_buf.str().c_str() << std::endl;
        new_stats.flush();
        new_stats.close();
    } catch (const std::ofstream::failure& e) {
        LOG(EXTENSION_LOG_WARNING, "Warning: failed to log the engine stats due"
            " to IO exception \"%s\"", e.what());
        rv = false;
    }

    if (rv) {
        std::string old_fname = dbname + "/stats.json.old";
        std::string stats_fname = dbname + "/stats.json";
        if (access(old_fname.c_str(), F_OK) == 0 && remove(old_fname.c_str()) != 0) {
            LOG(EXTENSION_LOG_WARNING, "FATAL: Failed to remove '%s': %s",
                old_fname.c_str(), strerror(errno));
            remove(next_fname.c_str());
            rv = false;
        } else if (access(stats_fname.c_str(), F_OK) == 0 &&
                   rename(stats_fname.c_str(), old_fname.c_str()) != 0) {
            LOG(EXTENSION_LOG_WARNING,
                "Warning: failed to rename '%s' to '%s': %s",
                stats_fname.c_str(), old_fname.c_str(), strerror(errno));
            remove(next_fname.c_str());
            rv = false;
        } else if (rename(next_fname.c_str(), stats_fname.c_str()) != 0) {
            LOG(EXTENSION_LOG_WARNING,
                "Warning: failed to rename '%s' to '%s': %s",
                next_fname.c_str(), stats_fname.c_str(), strerror(errno));
            remove(next_fname.c_str());
            rv = false;
        }
    }

    return rv;
}

bool CouchKVStore::setVBucketState(uint16_t vbucketId, vbucket_state &vbstate,
                                   uint32_t vb_change_type, bool notify)
{
    Db *db = NULL;
    uint64_t fileRev, newFileRev;
    std::stringstream id;
    std::string dbFileName;
    std::map<uint16_t, uint64_t>::iterator mapItr;

    id << vbucketId;
    dbFileName = dbname + "/" + id.str() + ".couch." + id.str();
    fileRev = dbFileRevMap[vbucketId];

    couchstore_error_t errorCode;
    bool retry = true;
    while (retry) {
        retry = false;
        errorCode = openDB(vbucketId, fileRev, &db,
                           (uint64_t)COUCHSTORE_OPEN_FLAG_CREATE, &newFileRev);
        if (errorCode != COUCHSTORE_SUCCESS) {
            ++st.numVbSetFailure;
            LOG(EXTENSION_LOG_WARNING,
                "Warning: failed to open database, name=%s",
                dbFileName.c_str());
            return false;
        }

        fileRev = newFileRev;
        errorCode = saveVBState(db, vbstate);
        if (errorCode != COUCHSTORE_SUCCESS) {
            ++st.numVbSetFailure;
            LOG(EXTENSION_LOG_WARNING,
                "Warning: failed to save local doc, name=%s",
                dbFileName.c_str());
            closeDatabaseHandle(db);
            return false;
        }

        errorCode = couchstore_commit(db);
        if (errorCode != COUCHSTORE_SUCCESS) {
            ++st.numVbSetFailure;
            LOG(EXTENSION_LOG_WARNING,
                "Warning: commit failed, vbid=%u rev=%llu error=%s [%s]",
                vbucketId, fileRev, couchstore_strerror(errorCode),
                couchkvstore_strerrno(errorCode).c_str());
            closeDatabaseHandle(db);
            return false;
        } else {
            if (notify) {
                uint64_t newHeaderPos = couchstore_get_header_position(db);
                RememberingCallback<uint16_t> lcb;

                VBStateNotification vbs(vbstate.checkpointId, vbstate.state,
                        vb_change_type, vbucketId);

                couchNotifier->notify_update(vbs, fileRev, newHeaderPos, lcb);
                if (lcb.val != PROTOCOL_BINARY_RESPONSE_SUCCESS) {
                    if (lcb.val == PROTOCOL_BINARY_RESPONSE_ETMPFAIL) {
                        LOG(EXTENSION_LOG_WARNING,
                            "Retry notify CouchDB of update, "
                            "vbid=%u rev=%llu\n", vbucketId, fileRev);
                        retry = true;
                    } else {
                        LOG(EXTENSION_LOG_WARNING,
                            "Warning: failed to notify CouchDB of update, "
                            "vbid=%u rev=%llu error=0x%x\n",
                            vbucketId, fileRev, lcb.val);
                        if (!epStats.shutdown.isShutdown) {
                            closeDatabaseHandle(db);
                            return false;
                        }
                    }
                }
            }
        }
        closeDatabaseHandle(db);
    }

    return true;
}

void CouchKVStore::dump(shared_ptr<Callback<GetValue> > cb)
{
    loadDB(cb, false, NULL, COUCHSTORE_NO_DELETES);
}

void CouchKVStore::dump(uint16_t vb, shared_ptr<Callback<GetValue> > cb)
{
    std::vector<uint16_t> vbids;
    vbids.push_back(vb);
    loadDB(cb, false, &vbids);
}

void CouchKVStore::dumpKeys(const std::vector<uint16_t> &vbids,  shared_ptr<Callback<GetValue> > cb)
{
    (void)vbids;
    loadDB(cb, true, NULL, COUCHSTORE_NO_DELETES);
}

void CouchKVStore::dumpDeleted(uint16_t vb,  shared_ptr<Callback<GetValue> > cb)
{
    std::vector<uint16_t> vbids;
    vbids.push_back(vb);
    loadDB(cb, true, &vbids, COUCHSTORE_DELETES_ONLY);
}

StorageProperties CouchKVStore::getStorageProperties()
{
    StorageProperties rv(true, true, true, true);
    return rv;
}

bool CouchKVStore::commit(void)
{
    assert(!isReadOnly());
    if (intransaction) {
        intransaction = commit2couchstore() ? false : true;
    }
    return !intransaction;

}

void CouchKVStore::addStats(const std::string &prefix,
                            ADD_STAT add_stat,
                            const void *c)
{
    const char *prefix_str = prefix.c_str();

    /* stats for both read-only and read-write threads */
    addStat(prefix_str, "backend_type",   "couchstore",       add_stat, c);
    addStat(prefix_str, "open",           st.numOpen,         add_stat, c);
    addStat(prefix_str, "close",          st.numClose,        add_stat, c);
    addStat(prefix_str, "readTime",       st.readTimeHisto,   add_stat, c);
    addStat(prefix_str, "readSize",       st.readSizeHisto,   add_stat, c);
    addStat(prefix_str, "numLoadedVb",    st.numLoadedVb,     add_stat, c);

    // failure stats
    addStat(prefix_str, "failure_open",   st.numOpenFailure, add_stat, c);
    addStat(prefix_str, "failure_get",    st.numGetFailure,  add_stat, c);

    if (!isReadOnly()) {
        addStat(prefix_str, "failure_set",   st.numSetFailure,   add_stat, c);
        addStat(prefix_str, "failure_del",   st.numDelFailure,   add_stat, c);
        addStat(prefix_str, "failure_vbset", st.numVbSetFailure, add_stat, c);
        addStat(prefix_str, "lastCommDocs",  st.docsCommitted,   add_stat, c);
        addStat(prefix_str, "numCommitRetry", st.numCommitRetry, add_stat, c);

        // stats for CouchNotifier
        couchNotifier->addStats(prefix, add_stat, c);
    }
}

void CouchKVStore::addTimingStats(const std::string &prefix,
                                  ADD_STAT add_stat, const void *c) {
    if (isReadOnly()) {
        return;
    }
    const char *prefix_str = prefix.c_str();
    addStat(prefix_str, "commit",      st.commitHisto,      add_stat, c);
    addStat(prefix_str, "commitRetry", st.commitRetryHisto, add_stat, c);
    addStat(prefix_str, "delete",      st.delTimeHisto,     add_stat, c);
    addStat(prefix_str, "save_documents", st.saveDocsHisto, add_stat, c);
    addStat(prefix_str, "writeTime",   st.writeTimeHisto,   add_stat, c);
    addStat(prefix_str, "writeSize",   st.writeSizeHisto,   add_stat, c);
    addStat(prefix_str, "bulkSize",    st.batchSize,        add_stat, c);

    // Couchstore file ops stats
    addStat(prefix_str, "fsReadTime",  st.fsStats.readTimeHisto,  add_stat, c);
    addStat(prefix_str, "fsWriteTime", st.fsStats.writeTimeHisto, add_stat, c);
    addStat(prefix_str, "fsSyncTime",  st.fsStats.syncTimeHisto,  add_stat, c);
    addStat(prefix_str, "fsReadSize",  st.fsStats.readSizeHisto,  add_stat, c);
    addStat(prefix_str, "fsWriteSize", st.fsStats.writeSizeHisto, add_stat, c);
    addStat(prefix_str, "fsReadSeek",  st.fsStats.readSeekHisto,  add_stat, c);
}

template <typename T>
void CouchKVStore::addStat(const std::string &prefix, const char *stat, T &val,
                           ADD_STAT add_stat, const void *c)
{
    std::stringstream fullstat;
    fullstat << prefix << ":" << stat;
    add_casted_stat(fullstat.str().c_str(), val, add_stat, c);
}

void CouchKVStore::optimizeWrites(std::vector<queued_item> &items)
{
    assert(!isReadOnly());
    if (items.empty()) {
        return;
    }
    CompareQueuedItemsByVBAndKey cq;
    std::sort(items.begin(), items.end(), cq);
}

void CouchKVStore::loadDB(shared_ptr<Callback<GetValue> > cb, bool keysOnly,
                          std::vector<uint16_t> *vbids,
                          couchstore_docinfos_options options)
{
    std::vector<std::string> files;
    std::map<uint16_t, uint64_t> vbmap;
    std::vector< std::pair<uint16_t, uint64_t> > vbuckets;
    std::vector< std::pair<uint16_t, uint64_t> > replicaVbuckets;
    bool loadingData = !vbids && !keysOnly;

    if (!dbFileRevMapPopulated) {
        // warmup, first discover db files from local directory
        discoverDbFiles(dbname, files);
        populateFileNameMap(files);
    }

    if (vbids) {
       uint16_t i, numIds = static_cast<uint16_t>(vbids->size());
       uint16_t vbid;
       for (i = 0; i < numIds; i++) {
           vbid = vbids->at(i);
           vbmap[vbid] = dbFileRevMap[vbid];
       }
    } else {
       uint16_t i, numIds = static_cast<uint16_t>(dbFileRevMap.size());
       for (i = 0; i < numIds; i++) {
           vbmap[i] = dbFileRevMap[i];
       }
    }

    // order vbuckets data loading by using vbucket states
    if (loadingData && cachedVBStates.empty()) {
        listPersistedVbuckets();
    }

    std::map<uint16_t, uint64_t>::iterator fitr = vbmap.begin();
    for (; fitr != vbmap.end(); ++fitr) {
        if (loadingData) {
            vbucket_map_t::const_iterator vsit = cachedVBStates.find(fitr->first);
            if (vsit != cachedVBStates.end()) {
                vbucket_state vbs = vsit->second;
                // ignore loading dead vbuckets during warmup
                if (vbs.state == vbucket_state_active) {
                    vbuckets.push_back(make_pair(fitr->first, fitr->second));
                } else if (vbs.state == vbucket_state_replica) {
                    replicaVbuckets.push_back(make_pair(fitr->first, fitr->second));
                }
            }
        } else {
            vbuckets.push_back(make_pair(fitr->first, fitr->second));
        }
    }

    if (loadingData) {
        std::vector< std::pair<uint16_t, uint64_t> >::iterator it = replicaVbuckets.begin();
        for (; it != replicaVbuckets.end(); ++it) {
            vbuckets.push_back(*it);
        }
    }

    Db *db = NULL;
    couchstore_error_t errorCode;
    int keyNum = 0;
    std::vector< std::pair<uint16_t, uint64_t> >::iterator itr = vbuckets.begin();
    for (; itr != vbuckets.end(); ++itr, ++keyNum) {
        errorCode = openDB(itr->first, itr->second, &db,
                           COUCHSTORE_OPEN_FLAG_RDONLY);
        if (errorCode != COUCHSTORE_SUCCESS) {
            std::stringstream rev, vbid;
            rev  << itr->second;
            vbid << itr->first;
            std::string dbName = dbname + "/" + vbid.str() + ".couch." + rev.str();
            LOG(EXTENSION_LOG_WARNING,
                "Warning: failed to open database, name=%s\n", dbName.c_str());
            remVBucketFromDbFileMap(itr->first);
        } else {
            LoadResponseCtx ctx;
            ctx.vbucketId = itr->first;
            ctx.keysonly = keysOnly;
            ctx.callback = cb;
            ctx.stats = &epStats;
            errorCode = couchstore_changes_since(db, 0, options, recordDbDumpC,
                                                 static_cast<void *>(&ctx));
            if (errorCode != COUCHSTORE_SUCCESS) {
                if (errorCode == COUCHSTORE_ERROR_CANCEL) {
                    LOG(EXTENSION_LOG_WARNING,
                        "Canceling loading database, warmup has completed\n");
                    closeDatabaseHandle(db);
                    break;
                } else {
                    LOG(EXTENSION_LOG_WARNING,
                        "Warning: couchstore_changes_since failed, error=%s [%s]",
                        couchstore_strerror(errorCode),
                        couchkvstore_strerrno(errorCode).c_str());
                    remVBucketFromDbFileMap(itr->first);
                }
            }
            closeDatabaseHandle(db);
        }
        db = NULL;
    }
}

void CouchKVStore::open()
{
    // TODO intransaction, is it needed?
    intransaction = false;
    if (!isReadOnly()) {
        couchNotifier = CouchNotifier::create(epStats, configuration);
    }

    struct stat dbstat;
    bool havedir = false;

    if (stat(dbname.c_str(), &dbstat) == 0 && (dbstat.st_mode & S_IFDIR) == S_IFDIR) {
        havedir = true;
    }

    if (!havedir) {
        if (mkdir(dbname.c_str(), S_IRWXU) == -1) {
            std::stringstream ss;
            ss << "Warning: Failed to create data directory ["
               << dbname << "]: " << strerror(errno);
            throw std::runtime_error(ss.str());
        }
    }
}

void CouchKVStore::close()
{
    intransaction = false;
    if (!isReadOnly()) {
        CouchNotifier::deleteNotifier();
    }
    couchNotifier = NULL;
}

uint64_t CouchKVStore::checkNewRevNum(std::string &dbFileName, bool newFile)
{
    using namespace CouchKVStoreDirectoryUtilities;
    uint64_t newrev = 0;
    std::string nameKey;

    if (!newFile) {
        // extract out the file revision number first
        size_t secondDot = dbFileName.rfind(".");
        nameKey = dbFileName.substr(0, secondDot);
    } else {
        nameKey = dbFileName;
    }
    nameKey.append(".");
    const std::vector<std::string> files = findFilesWithPrefix(nameKey);
    std::vector<std::string>::const_iterator itor;
    // found file(s) whoes name has the same key name pair with different
    // revision number
    for (itor = files.begin(); itor != files.end(); ++itor) {
        const std::string &filename = *itor;
        if (endWithCompact(filename)) {
            continue;
        }

        size_t secondDot = filename.rfind(".");
        char *ptr = NULL;
        uint64_t revnum = strtoull(filename.substr(secondDot + 1).c_str(), &ptr, 10);
        if (newrev < revnum) {
            newrev = revnum;
            dbFileName = filename;
        }
    }
    return newrev;
}

void CouchKVStore::updateDbFileMap(uint16_t vbucketId, uint64_t newFileRev)
{
    if (vbucketId >= numDbFiles) {
        LOG(EXTENSION_LOG_WARNING, NULL,
            "Warning: cannot update db file map for an invalid vbucket, "
            "vbucket id = %d, rev = %lld\n", vbucketId, newFileRev);
        return;
    }

    dbFileRevMap[vbucketId] = newFileRev;
}

static std::string getDBFileName(const std::string &dbname,
                                 uint16_t vbid,
                                 uint64_t rev)
{
    std::stringstream ss;
    ss << dbname << "/" << vbid << ".couch." << rev;
    return ss.str();
}

couchstore_error_t CouchKVStore::openDB(uint16_t vbucketId,
                                        uint64_t fileRev,
                                        Db **db,
                                        uint64_t options,
                                        uint64_t *newFileRev)
{
    std::string dbFileName = getDBFileName(dbname, vbucketId, fileRev);
    couch_file_ops* ops = &statCollectingFileOps;

    uint64_t newRevNum = fileRev;
    couchstore_error_t errorCode = COUCHSTORE_SUCCESS;

    if (options == COUCHSTORE_OPEN_FLAG_CREATE) {
        // first try to open the requested file without the create option
        // in case it does already exist
        errorCode = couchstore_open_db_ex(dbFileName.c_str(), 0, ops, db);
        if (errorCode != COUCHSTORE_SUCCESS) {
            // open_db failed but still check if the file exists
            newRevNum = checkNewRevNum(dbFileName);
            bool fileExists = (newRevNum) ? true : false;
            if (fileExists) {
                errorCode = openDB_retry(dbFileName, 0, ops, db, &newRevNum);
            } else {
                // requested file doesn't seem to exist, just create one
                errorCode = couchstore_open_db_ex(dbFileName.c_str(), options,
                                                  ops, db);
                if (errorCode == COUCHSTORE_SUCCESS) {
                    newRevNum = 1;
                    updateDbFileMap(vbucketId, fileRev);
                    LOG(EXTENSION_LOG_INFO,
                        "INFO: created new couch db file, name=%s rev=%d",
                        dbFileName.c_str(), fileRev);
                }
            }
        }
    } else {
        errorCode = openDB_retry(dbFileName, options, ops, db, &newRevNum);
    }

    /* update command statistics */
    st.numOpen++;
    if (errorCode) {
        st.numOpenFailure++;
        LOG(EXTENSION_LOG_WARNING, "Warning: couchstore_open_db failed, name=%s"
            " option=%X rev=%d error=%s [%s]\n", dbFileName.c_str(), options,
            ((newRevNum > fileRev) ? newRevNum : fileRev),
            couchstore_strerror(errorCode),
            couchkvstore_strerrno(errorCode).c_str());
    } else {
        if (newRevNum > fileRev) {
            // new revision number found, update it
            updateDbFileMap(vbucketId, newRevNum);
        }
    }

    if (newFileRev != NULL) {
        *newFileRev = (newRevNum > fileRev) ? newRevNum : fileRev;
    }
    return errorCode;
}

couchstore_error_t CouchKVStore::openDB_retry(std::string &dbfile,
                                              uint64_t options,
                                              const couch_file_ops *ops,
                                              Db** db, uint64_t *newFileRev)
{
    int retry = 0;
    couchstore_error_t errCode = COUCHSTORE_SUCCESS;

    while (retry < MAX_OPEN_DB_RETRY) {
       errCode = couchstore_open_db_ex(dbfile.c_str(), options, ops, db);
       if (errCode == COUCHSTORE_SUCCESS) {
          return errCode;
       }
       LOG(EXTENSION_LOG_INFO, "INFO: couchstore_open_db failed, name=%s "
            "options=%X error=%s [%s], try it again!",
            dbfile.c_str(), options, couchstore_strerror(errCode),
            couchkvstore_strerrno(errCode).c_str());
       *newFileRev = checkNewRevNum(dbfile);
       ++retry;
    }
    return errCode;
}

void CouchKVStore::populateFileNameMap(std::vector<std::string> &filenames)
{
    std::vector<std::string>::iterator fileItr;

    for (fileItr = filenames.begin(); fileItr != filenames.end(); ++fileItr) {
        const std::string &filename = *fileItr;
        size_t secondDot = filename.rfind(".");
        std::string nameKey = filename.substr(0, secondDot);
        size_t firstDot = nameKey.rfind(".");
        size_t firstSlash = nameKey.rfind("/");

        std::string revNumStr = filename.substr(secondDot + 1);
        char *ptr = NULL;
        uint64_t revNum = strtoull(revNumStr.c_str(), &ptr, 10);

        std::string vbIdStr = nameKey.substr(firstSlash + 1, (firstDot - firstSlash) - 1);
        if (allDigit(vbIdStr)) {
            int vbId = atoi(vbIdStr.c_str());
            if (dbFileRevMap[vbId] < revNum) {
                dbFileRevMap[vbId] = revNum;
            }
        } else {
            // skip non-vbucket database file, master.couch etc
            LOG(EXTENSION_LOG_DEBUG,
                "Non-vbucket database file, %s, skip adding "
                "to CouchKVStore dbFileMap\n", filename.c_str());
        }
    }
}

couchstore_error_t CouchKVStore::fetchDoc(Db *db, DocInfo *docinfo,
                                          GetValue &docValue, uint16_t vbId,
                                          bool metaOnly)
{
    couchstore_error_t errCode = COUCHSTORE_SUCCESS;
    sized_buf metadata = docinfo->rev_meta;
    uint32_t itemFlags;
    uint64_t cas;
    time_t exptime;

    assert(metadata.size == 16);
    memcpy(&cas, (metadata.buf), 8);
    cas = ntohll(cas);
    memcpy(&exptime, (metadata.buf) + 8, 4);
    exptime = ntohl(exptime);
    memcpy(&itemFlags, (metadata.buf) + 12, 4);
    itemFlags = itemFlags;

    if (metaOnly) {
        Item *it = new Item(docinfo->id.buf, (size_t)docinfo->id.size,
                            docinfo->size, itemFlags, (time_t)exptime, cas);
        it->setSeqno(docinfo->rev_seq);
        docValue = GetValue(it);

        // update ep-engine IO stats
        ++epStats.io_num_read;
        epStats.io_read_bytes += docinfo->id.size;
    } else {
        Doc *doc = NULL;
        errCode = couchstore_open_doc_with_docinfo(db, docinfo, &doc, DECOMPRESS_DOC_BODIES);
        if (errCode == COUCHSTORE_SUCCESS) {
            if (docinfo->deleted) {
                // do not read a doc that is marked deleted, just return the
                // error code as not found but still release the document body.
                errCode = COUCHSTORE_ERROR_DOC_NOT_FOUND;
            } else {
                assert(doc && (doc->id.size <= UINT16_MAX));
                size_t valuelen = doc->data.size;
                void *valuePtr = doc->data.buf;
                Item *it = new Item(docinfo->id.buf, (size_t)docinfo->id.size,
                                    itemFlags, (time_t)exptime, valuePtr, valuelen,
                                    cas, -1, vbId);
                docValue = GetValue(it);

                // update ep-engine IO stats
                ++epStats.io_num_read;
                epStats.io_read_bytes += docinfo->id.size + valuelen;
            }
            couchstore_free_document(doc);
        }
    }
    return errCode;
}

int CouchKVStore::recordDbDump(Db *db, DocInfo *docinfo, void *ctx)
{
    LoadResponseCtx *loadCtx = (LoadResponseCtx *)ctx;
    shared_ptr<Callback<GetValue> > cb = loadCtx->callback;

    EPStats *stats= loadCtx->stats;
    volatile bool warmup = !stats->warmupComplete.get();

    Doc *doc = NULL;
    void *valuePtr = NULL;
    size_t valuelen = 0;
    sized_buf  metadata = docinfo->rev_meta;
    uint16_t vbucketId = loadCtx->vbucketId;
    sized_buf key = docinfo->id;
    uint32_t itemflags;
    uint64_t cas;
    uint32_t exptime;

    assert(key.size <= UINT16_MAX);
    assert(metadata.size == 16);

    if (warmup) {
        // skip items already loaded during earlier warmup stage
        LoadStorageKVPairCallback *lscb = static_cast<LoadStorageKVPairCallback *>(cb.get());

        if (lscb->isLoaded(docinfo->id.buf, docinfo->id.size, vbucketId)) {
            return 0;
        }
    }

    memcpy(&cas, metadata.buf, 8);
    memcpy(&exptime, (metadata.buf) + 8, 4);
    memcpy(&itemflags, (metadata.buf) + 12, 4);
    itemflags = itemflags;
    exptime = ntohl(exptime);
    cas = ntohll(cas);

    if (!loadCtx->keysonly && !docinfo->deleted) {
        couchstore_error_t errCode ;
        errCode = couchstore_open_doc_with_docinfo(db, docinfo, &doc, DECOMPRESS_DOC_BODIES);

        if (errCode == COUCHSTORE_SUCCESS) {
            if (doc->data.size) {
                valuelen = doc->data.size;
                valuePtr = doc->data.buf;
            }
        } else {
            LOG(EXTENSION_LOG_WARNING,
                "Warning: failed to retrieve key value from database "
                "database, vBucket=%d key=%s error=%s [%s]\n",
                vbucketId, key.buf, couchstore_strerror(errCode),
                couchkvstore_strerrno(errCode).c_str());
            return 0;
        }
    }

    Item *it = new Item((void *)key.buf,
                        key.size,
                        itemflags,
                        (time_t)exptime,
                        valuePtr, valuelen,
                        cas,
                        docinfo->db_seq, // return seq number being persisted on disk
                        vbucketId,
                        docinfo->rev_seq);

    GetValue rv(it, ENGINE_SUCCESS, -1, loadCtx->keysonly);
    cb->callback(rv);

    couchstore_free_document(doc);

    int returnCode = COUCHSTORE_SUCCESS;
    if (warmup) {
        if (stats->warmupComplete.get()) {
            // warmup has completed, return COUCHSTORE_ERROR_CANCEL to
            // cancel remaining data dumps from couchstore
            LOG(EXTENSION_LOG_WARNING,
                "Engine warmup is complete, request to stop "
                "loading remaining database");
            returnCode = COUCHSTORE_ERROR_CANCEL;
        }
    }
    return returnCode;
}

bool CouchKVStore::commit2couchstore(void)
{
    bool success = true;

    if (pendingCommitCnt == 0) {
        return success;
    }

    CouchRequest **committedReqs = new CouchRequest *[pendingCommitCnt];
    Doc **docs = new Doc *[pendingCommitCnt];
    DocInfo **docinfos = new DocInfo *[pendingCommitCnt];

    assert(pendingReqsQ[0]);
    uint16_t vbucket2flush = pendingReqsQ[0]->getVBucketId();
    uint64_t fileRev = pendingReqsQ[0]->getRevNum();
    int reqIndex = 0;
    for (; pendingCommitCnt > 0; ++reqIndex, --pendingCommitCnt) {
        CouchRequest *req = pendingReqsQ[reqIndex];
        assert(req);
        committedReqs[reqIndex] = req;
        docs[reqIndex] = req->getDbDoc();
        docinfos[reqIndex] = req->getDbDocInfo();
        assert(vbucket2flush == req->getVBucketId());
    }

    // flush all
    couchstore_error_t errCode = saveDocs(vbucket2flush, fileRev, docs, docinfos, reqIndex);
    if (errCode) {
        LOG(EXTENSION_LOG_WARNING,
            "Warning: commit failed, cannot save CouchDB docs "
            "for vbucket = %d rev = %llu\n", vbucket2flush, fileRev);
        ++epStats.commitFailed;
    }
    commitCallback(committedReqs, reqIndex, errCode);

    // clean up
    pendingReqsQ.clear();
    while (reqIndex--) {
        delete committedReqs[reqIndex];
    }
    delete [] committedReqs;
    delete [] docs;
    delete [] docinfos;
    return success;
}

couchstore_error_t CouchKVStore::saveDocs(uint16_t vbid, uint64_t rev, Doc **docs,
                                          DocInfo **docinfos, int docCount)
{
    couchstore_error_t errCode;
    bool retry_save_docs = false;
    bool retried = false;
    hrtime_t retry_begin = 0;
    uint64_t fileRev = rev;
    assert(fileRev);

    do {
        Db *db = NULL;
        uint64_t newFileRev;
        retry_save_docs = false;
        errCode = openDB(vbid, fileRev, &db, 0, &newFileRev);
        if (errCode != COUCHSTORE_SUCCESS) {
            LOG(EXTENSION_LOG_WARNING,
                "Warning: failed to open database, vbucketId = %d "
                "fileRev = %llu numDocs = %d", vbid, fileRev, docCount);
            return errCode;
        } else {
            uint64_t max = computeMaxDeletedSeqNum(docinfos, docCount);

            // update max_deleted_seq in the local doc (vbstate)
            // before save docs for the given vBucket
            if (max > 0) {
                vbucket_map_t::iterator it =
                    cachedVBStates.find(vbid);
                if (it != cachedVBStates.end() && it->second.maxDeletedSeqno < max) {
                    it->second.maxDeletedSeqno = max;
                    errCode = saveVBState(db, it->second);
                    if (errCode != COUCHSTORE_SUCCESS) {
                        LOG(EXTENSION_LOG_WARNING,
                            "Warning: failed to save local doc for, "
                            "vBucket = %d numDocs = %d\n", vbid, docCount);
                        closeDatabaseHandle(db);
                        return errCode;
                    }
                }
            }

            hrtime_t cs_begin = gethrtime();
            errCode = couchstore_save_documents(db, docs, docinfos, docCount,
                                                COMPRESS_DOC_BODIES);
            st.saveDocsHisto.add((gethrtime() - cs_begin) / 1000);
            if (errCode != COUCHSTORE_SUCCESS) {
                LOG(EXTENSION_LOG_WARNING,
                    "Warning: failed to save docs to database, numDocs = %d "
                    "error=%s [%s]\n", docCount, couchstore_strerror(errCode),
                    couchkvstore_strerrno(errCode).c_str());
                closeDatabaseHandle(db);
                return errCode;
            }

            cs_begin = gethrtime();
            errCode = couchstore_commit(db);
            st.commitHisto.add((gethrtime() - cs_begin) / 1000);
            if (errCode) {
                LOG(EXTENSION_LOG_WARNING,
                    "Warning: couchstore_commit failed, error=%s [%s]",
                    couchstore_strerror(errCode),
                    couchkvstore_strerrno(errCode).c_str());
                closeDatabaseHandle(db);
                return errCode;
            }

            if (epStats.shutdown.isShutdown) {
                // shutdown is in progress, no need to notify mccouch
                // the compactor must have already exited!
                closeDatabaseHandle(db);
                break;
            }

            RememberingCallback<uint16_t> cb;
            uint64_t newHeaderPos = couchstore_get_header_position(db);
            couchNotifier->notify_headerpos_update(vbid, newFileRev, newHeaderPos, cb);
            if (cb.val != PROTOCOL_BINARY_RESPONSE_SUCCESS) {
                if (cb.val == PROTOCOL_BINARY_RESPONSE_ETMPFAIL) {
                    LOG(EXTENSION_LOG_WARNING,
                        "Retry notify CouchDB of update, vbucket=%d rev=%llu\n",
                        vbid, newFileRev);
                    fileRev = newFileRev;
                    retry_save_docs = true;
                    ++st.numCommitRetry;
                    if (!retried) {
                        retry_begin = gethrtime();
                        retried = true;
                    }
                } else {
                    LOG(EXTENSION_LOG_WARNING, "Warning: failed to notify "
                        "CouchDB of update for vbucket=%d, error=0x%x\n",
                        vbid, cb.val);
                }
            }
            st.batchSize.add(docCount);

            if (db && !retry_save_docs) {
                DbInfo info;
                couchstore_db_info(db, &info);
                cachedDeleteCount[vbid] = info.deleted_count;
            }
            closeDatabaseHandle(db);
        }
    } while (retry_save_docs);

    /* update stat */
    if(errCode == COUCHSTORE_SUCCESS) {
        st.docsCommitted = docCount;
    }
    if (retried) {
        st.commitRetryHisto.add((gethrtime() - retry_begin) / 1000);
    }

    return errCode;
}

void CouchKVStore::queueItem(CouchRequest *req)
{
    if (pendingCommitCnt &&
        pendingReqsQ.front()->getVBucketId() != req->getVBucketId()) {
        // got new request for a different vb, commit pending
        // pending requests of the current vb firt
        commit2couchstore();
    }
    pendingReqsQ.push_back(req);
    pendingCommitCnt++;
}

void CouchKVStore::remVBucketFromDbFileMap(uint16_t vbucketId)
{
    if (vbucketId >= numDbFiles) {
        LOG(EXTENSION_LOG_WARNING, NULL,
            "Warning: cannot remove db file map entry for an invalid vbucket, "
            "vbucket id = %d\n", vbucketId);
        return;
    }

    // just reset revision number of the requested vbucket
    dbFileRevMap[vbucketId] = 1;
}

void CouchKVStore::commitCallback(CouchRequest **committedReqs, int numReqs,
                                  couchstore_error_t errCode)
{
    for (int index = 0; index < numReqs; index++) {
        size_t dataSize = committedReqs[index]->getNBytes();
        size_t keySize = committedReqs[index]->getKey().length();
        /* update ep stats */
        ++epStats.io_num_write;
        epStats.io_write_bytes += keySize + dataSize;

        if (committedReqs[index]->isDelete()) {
            int rv = getMutationStatus(errCode);
            if (errCode) {
                ++st.numDelFailure;
            } else {
                st.delTimeHisto.add(committedReqs[index]->getDelta() / 1000);
            }
            committedReqs[index]->getDelCallback()->callback(rv);
        } else {
            int rv = getMutationStatus(errCode);
            int64_t newItemId = committedReqs[index]->getDbDocInfo()->db_seq;
            if (errCode) {
                ++st.numSetFailure;
                newItemId = 0;
            } else {
                st.writeTimeHisto.add(committedReqs[index]->getDelta() / 1000);
                st.writeSizeHisto.add(dataSize + keySize);
            }
            mutation_result p(rv, newItemId);
            committedReqs[index]->getSetCallback()->callback(p);
        }
    }
}

void CouchKVStore::readVBState(Db *db, uint16_t vbId, vbucket_state &vbState)
{
    sized_buf id;
    LocalDoc *ldoc = NULL;
    couchstore_error_t errCode;

    vbState.state = vbucket_state_dead;
    vbState.checkpointId = 0;
    vbState.maxDeletedSeqno = 0;

    id.buf = (char *)"_local/vbstate";
    id.size = sizeof("_local/vbstate") - 1;
    errCode = couchstore_open_local_document(db, (void *)id.buf,
                                             id.size, &ldoc);
    if (errCode != COUCHSTORE_SUCCESS) {
        LOG(EXTENSION_LOG_DEBUG,
            "Warning: failed to retrieve stat info for vBucket=%d error=%s [%s]",
            vbId, couchstore_strerror(errCode),
            couchkvstore_strerrno(errCode).c_str());
    } else {
        const std::string statjson(ldoc->json.buf, ldoc->json.size);
        cJSON *jsonObj = cJSON_Parse(statjson.c_str());
        const std::string state = getJSONObjString(cJSON_GetObjectItem(jsonObj, "state"));
        const std::string checkpoint_id = getJSONObjString(cJSON_GetObjectItem(jsonObj,
                                                                               "checkpoint_id"));
        const std::string max_deleted_seqno = getJSONObjString(cJSON_GetObjectItem(jsonObj,
                                                                                   "max_deleted_seqno"));
        if (state.compare("") == 0 || checkpoint_id.compare("") == 0
                || max_deleted_seqno.compare("") == 0) {
            LOG(EXTENSION_LOG_WARNING,
                "Warning: state JSON doc for vbucket %d is in the wrong format: %s",
                vbId, statjson.c_str());
        } else {
            vbState.state = VBucket::fromString(state.c_str());
            parseUint64(max_deleted_seqno.c_str(), &vbState.maxDeletedSeqno);
            parseUint64(checkpoint_id.c_str(), &vbState.checkpointId);
        }
        cJSON_Delete(jsonObj);
        couchstore_free_local_document(ldoc);
    }
}

couchstore_error_t CouchKVStore::saveVBState(Db *db, vbucket_state &vbState)
{
    std::stringstream jsonState;

    jsonState << "{\"state\": \"" << VBucket::toString(vbState.state)
              << "\", \"checkpoint_id\": \"" << vbState.checkpointId
              << "\", \"max_deleted_seqno\": \"" << vbState.maxDeletedSeqno
              << "\"}";

    LocalDoc lDoc;
    lDoc.id.buf = (char *)"_local/vbstate";
    lDoc.id.size = sizeof("_local/vbstate") - 1;
    std::string state = jsonState.str();
    lDoc.json.buf = (char *)state.c_str();
    lDoc.json.size = state.size();
    lDoc.deleted = 0;

    couchstore_error_t errCode = couchstore_save_local_document(db, &lDoc);
    if (errCode != COUCHSTORE_SUCCESS) {
        LOG(EXTENSION_LOG_WARNING,
            "Warning: couchstore_save_local_document failed "
            "error=%s [%s]\n", couchstore_strerror(errCode),
            couchkvstore_strerrno(errCode).c_str());
    }
    return errCode;
}

int CouchKVStore::getMultiCb(Db *db, DocInfo *docinfo, void *ctx)
{
    assert(docinfo);
    std::string keyStr(docinfo->id.buf, docinfo->id.size);
    assert(ctx);
    GetMultiCbCtx *cbCtx = static_cast<GetMultiCbCtx *>(ctx);
    CouchKVStoreStats &st = cbCtx->cks.getCKVStoreStat();


    vb_bgfetch_queue_t::iterator qitr = cbCtx->fetches.find(docinfo->db_seq);
    if (qitr == cbCtx->fetches.end()) {
        // this could be a serious race condition in couchstore,
        // log a warning message and continue
        LOG(EXTENSION_LOG_WARNING,
            "Warning: couchstore returned invalid docinfo, "
            "no pending bgfetch has been issued for db_seq=%lld "
            "key = %s\n", docinfo->db_seq, keyStr.c_str());
        return 0;
    }

    std::list<VBucketBGFetchItem *> &fetches = (*qitr).second;
    GetValue returnVal;
    couchstore_error_t errCode = cbCtx->cks.fetchDoc(db, docinfo, returnVal,
                                                     cbCtx->vbId, false);
    if (errCode != COUCHSTORE_SUCCESS) {
        LOG(EXTENSION_LOG_WARNING, "Warning: failed to fetch data from database, "
            "vBucket=%d key=%s error=%s [%s]", cbCtx->vbId,
            keyStr.c_str(), couchstore_strerror(errCode),
                         couchkvstore_strerrno(errCode).c_str());
        st.numGetFailure++;
    }

    returnVal.setStatus(cbCtx->cks.couchErr2EngineErr(errCode));
    std::list<VBucketBGFetchItem *>::iterator itr = fetches.begin();
    for (; itr != fetches.end(); ++itr) {
        // populate return value for remaining fetch items with the
        // same seqid
        (*itr)->value = returnVal;
        st.readTimeHisto.add((gethrtime() - (*itr)->initTime) / 1000);
        if (errCode == COUCHSTORE_SUCCESS) {
            st.readSizeHisto.add(returnVal.getValue()->getKey().length() +
                                 returnVal.getValue()->getNBytes());
        }
    }
    return 0;
}


void CouchKVStore::closeDatabaseHandle(Db *db) {
    couchstore_error_t ret = couchstore_close_db(db);
    if (ret != COUCHSTORE_SUCCESS) {
        LOG(EXTENSION_LOG_WARNING,
            "Warning: couchstore_close_db failed, error=%s [%s]",
            couchstore_strerror(ret), couchkvstore_strerrno(ret).c_str());
    }
    st.numClose++;
}

ENGINE_ERROR_CODE CouchKVStore::couchErr2EngineErr(couchstore_error_t errCode)
{
    switch (errCode) {
    case COUCHSTORE_SUCCESS:
        return ENGINE_SUCCESS;
    case COUCHSTORE_ERROR_ALLOC_FAIL:
        return ENGINE_ENOMEM;
    case COUCHSTORE_ERROR_DOC_NOT_FOUND:
    case COUCHSTORE_ERROR_NO_SUCH_FILE:
    case COUCHSTORE_ERROR_NO_HEADER:
        return ENGINE_KEY_ENOENT;
    default:
        // same as the general error return code of
        // EvetuallyPersistentStore::getInternal
        return ENGINE_TMPFAIL;
    }
}

bool CouchKVStore::getEstimatedItemCount(size_t &items)
{
    items = 0;

    if (!dbFileRevMapPopulated) {
        std::vector<std::string> files;
        // first scan all db files from data directory
        discoverDbFiles(dbname, files);
        populateFileNameMap(files);
    }

    for (uint16_t id = 0; id < numDbFiles; id++) {
        Db *db = NULL;
        uint64_t rev = dbFileRevMap[id];
        couchstore_error_t errCode = openDB(id, rev, &db,
                                            COUCHSTORE_OPEN_FLAG_RDONLY);
        if (errCode == COUCHSTORE_SUCCESS) {
            DbInfo info;
            errCode = couchstore_db_info(db, &info);
            if (errCode == COUCHSTORE_SUCCESS) {
                items += info.doc_count;
            } else {
                LOG(EXTENSION_LOG_WARNING,
                    "Warning: failed to read database info for "
                    "vBucket = %d rev = %llu\n", id, rev);
            }
            closeDatabaseHandle(db);
        } else {
            LOG(EXTENSION_LOG_WARNING,
                "Warning: failed to open database file for "
                "vBucket = %d rev = %llu\n", id, rev);
        }
    }
    return true;
}

size_t CouchKVStore::getNumPersistedDeletes(uint16_t vbid) {
    std::map<uint16_t, size_t>::iterator itr = cachedDeleteCount.find(vbid);
    if (itr != cachedDeleteCount.end()) {
        return itr->second;
    }
    return 0;
}

/* end of couch-kvstore.cc */<|MERGE_RESOLUTION|>--- conflicted
+++ resolved
@@ -21,19 +21,7 @@
 #include <stdio.h>
 #include <string.h>
 #include <sys/stat.h>
-<<<<<<< HEAD
 #include <sys/types.h>
-=======
-#include <iostream>
-#include <fstream>
-
-#include "common.hh"
-#include "couch-kvstore/couch-kvstore.hh"
-#include "couch-kvstore/dirutils.hh"
-#include "warmup.hh"
-#include "tools/cJSON.h"
-#include "tools/JSON_checker.h"
->>>>>>> 24a70434
 
 #include <algorithm>
 #include <cctype>
@@ -49,6 +37,7 @@
 #include "common.h"
 #include "couch-kvstore/couch-kvstore.h"
 #include "couch-kvstore/dirutils.h"
+#include "warmup.h"
 #define STATWRITER_NAMESPACE couchstore_engine
 #include "statwriter.h"
 #undef STATWRITER_NAMESPACE
@@ -207,17 +196,14 @@
     bool isjson = false;
     uint64_t cas = htonll(it.getCas());
     uint32_t flags = it.getFlags();
-<<<<<<< HEAD
-    uint32_t exptime = htonl(it.getExptime());
     uint32_t vlen = it.getNBytes();
-=======
     uint32_t exptime = it.getExptime();
+    
     // Save time of deletion in expiry time field of deleted item's metadata.
     if (del) {
         exptime = ep_real_time();
     }
     exptime = htonl(exptime);
->>>>>>> 24a70434
 
     dbDoc.id.buf = const_cast<char *>(key.c_str());
     dbDoc.id.size = it.getNKey();
