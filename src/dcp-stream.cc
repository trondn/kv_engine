--- conflicted
+++ resolved
@@ -132,16 +132,9 @@
               snap_start_seqno, snap_end_seqno),
        lastReadSeqno(st_seqno), lastSentSeqno(st_seqno), curChkSeqno(st_seqno),
        takeoverState(vbucket_state_pending), backfillRemaining(0),
-<<<<<<< HEAD
        itemsFromMemoryPhase(0), firstMarkerSent(false), waitForSnapshot(0),
        engine(e), producer(p), isBackfillTaskRunning(false),
-       lastSentSnapEndSeqno(0) {
-=======
-       itemsFromBackfill(0), itemsFromMemory(0), firstMarkerSent(false),
-       waitForSnapshot(0), engine(e), producer(p),
-       isBackfillTaskRunning(false), lastSentSnapEndSeqno(0),
-       checkpointCreatorTask(task) {
->>>>>>> 783d1689
+       lastSentSnapEndSeqno(0), checkpointCreatorTask(task) {
 
     const char* type = "";
     if (flags_ & DCP_ADD_STREAM_FLAG_TAKEOVER) {
@@ -539,7 +532,7 @@
 
 bool ActiveStream::nextCheckpointItem() {
     RCPtr<VBucket> vbucket = engine->getVBucket(vb_);
-    if (vbucket && vbucket->checkpointManager.getNumItemsForTAPConnection(name_) > 0) {
+    if (vbucket && vbucket->checkpointManager.getNumItemsForCursor(name_) > 0) {
         // schedule this stream to build the next checkpoint
         static_cast<ActiveStreamCheckpointProcessorTask*>(checkpointCreatorTask.get())
         ->schedule(this);
