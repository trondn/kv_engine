--- conflicted
+++ resolved
@@ -108,14 +108,6 @@
     queue_dirty_t rv;
 
     checkpoint_index::iterator it = keyIndex.find(qi->getKey());
-<<<<<<< HEAD
-    // Check if this checkpoint already had an item for the same key.
-    if (it != keyIndex.end()) {
-        rv = EXISTING_ITEM;
-        std::list<queued_item>::iterator currPos = it->second.position;
-        uint64_t currMutationId = it->second.mutation_id;
-=======
->>>>>>> 54b0a000
 
     // Check if the item is a meta item
     if (qi->isCheckPointMetaItem()) {
@@ -127,44 +119,6 @@
             rv = EXISTING_ITEM;
             std::list<queued_item>::iterator currPos = it->second.position;
             uint64_t currMutationId = it->second.mutation_id;
-            CheckpointCursor &pcursor = checkpointManager->persistenceCursor;
-            queued_item &pqi = *(pcursor.currentPos);
-
-            if (*(pcursor.currentCheckpoint) == this) {
-                // If the existing item is in the left-hand side of the item
-                // pointed by the persistence cursor, decrease the persistence
-                // cursor's offset by 1
-                const std::string &key = pqi->getKey();
-                checkpoint_index::iterator ita = keyIndex.find(key);
-                if ((ita != keyIndex.end()) && (!pqi->isCheckPointMetaItem())) {
-                    uint64_t mutationId = ita->second.mutation_id;
-<<<<<<< HEAD
-                    if (currMutationId <= mutationId &&
-                        tqi->getOperation() != queue_op_checkpoint_start) {
-                        map_it->second.decrOffset(1);
-                        if (map_it->second.name.compare(CheckpointManager::pCursorName) == 0) {
-                            rv = PERSIST_AGAIN;
-                        }
-                    }
-                }
-                // If an TAP cursor points to the existing item for the same
-                // key, shift it left by 1
-                if (map_it->second.currentPos == currPos) {
-                    map_it->second.decrPos();
-=======
-                    if (currMutationId <= mutationId) {
-                        checkpointManager->decrCursorOffset_UNLOCKED(pcursor,
-                                                                     1);
-                        rv = PERSIST_AGAIN;
-                    }
-                }
-                // If the persistence cursor points to the existing item for the
-                // same key, shift the cursor left by 1.
-                if (pcursor.currentPos == currPos) {
-                    checkpointManager->decrCursorPos_UNLOCKED(pcursor);
->>>>>>> 54b0a000
-                }
-            }
 
             cursor_index::iterator map_it =
                                         checkpointManager->tapCursors.begin();
@@ -178,15 +132,17 @@
                     {
                         uint64_t mutationId = ita->second.mutation_id;
                         if (currMutationId <= mutationId) {
-                            checkpointManager->
-                            decrCursorOffset_UNLOCKED(map_it->second, 1);
+                            map_it->second.decrOffset(1);
+                            if (map_it->second.name.compare(CheckpointManager::pCursorName)
+                                == 0) {
+                                rv = PERSIST_AGAIN;
+                            }
                         }
                     }
                     /* If an TAP cursor points to the existing item for the same
                        key, shift it left by 1 */
                     if (map_it->second.currentPos == currPos) {
-                        checkpointManager->decrCursorPos_UNLOCKED(
-                                                                map_it->second);
+                        map_it->second.decrPos();
                     }
                 }
             }
@@ -223,15 +179,12 @@
         }
     }
 
-<<<<<<< HEAD
     // Notify flusher if in case queued item is a checkpoint meta item
     if (qi->getOperation() == queue_op_checkpoint_start ||
         qi->getOperation() == queue_op_checkpoint_end) {
         checkpointManager->notifyFlusher();
     }
 
-=======
->>>>>>> 54b0a000
     return rv;
 }
 
@@ -857,48 +810,18 @@
             std::set<std::string>::iterator nameItr =
                 (*rit)->getCursorNameList().begin();
             for (; nameItr != (*rit)->getCursorNameList().end(); ++nameItr) {
-<<<<<<< HEAD
                 cursor_index::iterator cc = tapCursors.find(*nameItr);
                 const std::string& key = (*(cc->second.currentPos))->getKey();
+                bool isMetaItem =
+                            (*(cc->second.currentPos))->isCheckPointMetaItem();
                 bool cursor_on_chk_start = false;
                 if ((*(cc->second.currentPos))->getOperation() ==
                     queue_op_checkpoint_start) {
                     cursor_on_chk_start = true;
-=======
-                if (nameItr->compare(persistenceCursor.name) == 0) {
-                    const std::string& key =
-                                 (*(persistenceCursor.currentPos))->getKey();
-                    bool isMetaItem =
-                      (*(persistenceCursor.currentPos))->isCheckPointMetaItem();
-                    bool cursor_on_chk_start = false;
-                    if ((*(persistenceCursor.currentPos))->getOperation() ==
-                        queue_op_checkpoint_start) {
-                        cursor_on_chk_start = true;
-                    }
-                    slowCursors[*nameItr] =
-                        std::make_pair((*rit)->getMutationIdForKey(key,
-                                                                   isMetaItem),
-                                       cursor_on_chk_start);
-                } else {
-                    cursor_index::iterator cc =
-                        tapCursors.find(*nameItr);
-                    const std::string& key = (*(cc->second.currentPos))->
-                                             getKey();
-                    bool isMetaItem =
-                             (*(cc->second.currentPos))->isCheckPointMetaItem();
-                    bool cursor_on_chk_start = false;
-                    if ((*(cc->second.currentPos))->getOperation() ==
-                        queue_op_checkpoint_start) {
-                        cursor_on_chk_start = true;
-                    }
-                    slowCursors[*nameItr] =
-                        std::make_pair((*rit)->getMutationIdForKey(key,
-                                                                   isMetaItem),
-                                       cursor_on_chk_start);
->>>>>>> 54b0a000
                 }
                 slowCursors[*nameItr] =
-                    std::make_pair((*rit)->getMutationIdForKey(key), cursor_on_chk_start);
+                    std::make_pair((*rit)->getMutationIdForKey(key, isMetaItem),
+                                   cursor_on_chk_start);
             }
         }
         putCursorsInCollapsedChk(slowCursors, lastClosedChk);
@@ -1174,49 +1097,9 @@
     return checkpoint_id;
 }
 
-<<<<<<< HEAD
 size_t CheckpointManager::getNumItemsForCursor(const std::string &name) {
     LockHolder lh(queueLock);
     return getNumItemsForCursor_UNLOCKED(name);
-=======
-bool CheckpointManager::eligibleForEviction(const std::string &key, bool isMeta)
-{
-    LockHolder lh(queueLock);
-    uint64_t smallest_mid;
-
-    // Get the mutation id of the item pointed by the slowest cursor.
-    // This won't cause much overhead as the number of cursors per vbucket is
-    // usually bounded to 3 (persistence cursor + 2 replicas).
-    const std::string &pkey = (*(persistenceCursor.currentPos))->getKey();
-    bool isMetaItem = (*(persistenceCursor.currentPos))->isCheckPointMetaItem();
-    smallest_mid = (*(persistenceCursor.currentCheckpoint))->
-                                          getMutationIdForKey(pkey, isMetaItem);
-    cursor_index::iterator mit = tapCursors.begin();
-    for (; mit != tapCursors.end(); ++mit) {
-        const std::string &tkey = (*(mit->second.currentPos))->getKey();
-        bool isMetaItem = (*(mit->second.currentPos))->isCheckPointMetaItem();
-        uint64_t mid = (*(mit->second.currentCheckpoint))->
-                                          getMutationIdForKey(tkey, isMetaItem);
-        if (mid < smallest_mid) {
-            smallest_mid = mid;
-        }
-    }
-
-    bool can_evict = true;
-    std::list<Checkpoint*>::reverse_iterator it = checkpointList.rbegin();
-    for (; it != checkpointList.rend(); ++it) {
-        uint64_t mid = (*it)->getMutationIdForKey(key, isMeta);
-        if (mid == 0) { // key doesn't exist in a checkpoint.
-            continue;
-        }
-        if (smallest_mid < mid) { // The slowest cursor is still
-            can_evict = false;    //sitting behind a given key.
-            break;
-        }
-    }
-
-    return can_evict;
->>>>>>> 54b0a000
 }
 
 size_t CheckpointManager::getNumItemsForCursor_UNLOCKED(const std::string &name) {
@@ -1268,22 +1151,7 @@
     if (it != tapCursors.end() &&
         (*(it->second.currentPos))->getOperation() ==
         queue_op_checkpoint_end) {
-<<<<<<< HEAD
         it->second.decrPos();
-=======
-        decrCursorPos_UNLOCKED(it->second);
-    }
-}
-
-uint64_t CheckpointManager::getMutationIdForKey(uint64_t chk_id,
-                                                std::string key,
-                                                bool isMeta) {
-    std::list<Checkpoint*>::iterator itr = checkpointList.begin();
-    for (; itr != checkpointList.end(); ++itr) {
-        if (chk_id == (*itr)->getId()) {
-            return (*itr)->getMutationIdForKey(key, isMeta);
-        }
->>>>>>> 54b0a000
     }
 }
 
@@ -1465,20 +1333,6 @@
                            cursor_on_chk_start);
     }
 
-<<<<<<< HEAD
-=======
-    Checkpoint* chk = *(persistenceCursor.currentCheckpoint);
-    std::string key = (*(persistenceCursor.currentPos))->getKey();
-    bool isMetaItem = (*(persistenceCursor.currentPos))->isCheckPointMetaItem();
-    bool cursor_on_chk_start = false;
-    if ((*(persistenceCursor.currentPos))->getOperation() == queue_op_checkpoint_start) {
-        cursor_on_chk_start = true;
-    }
-    cursorMap[persistenceCursor.name.c_str()] =
-        std::make_pair(chk->getMutationIdForKey(key, isMetaItem),
-                       cursor_on_chk_start);
-
->>>>>>> 54b0a000
     setOpenCheckpointId_UNLOCKED(id);
 
     std::list<Checkpoint*>::reverse_iterator rit = checkpointList.rbegin();
