{
    "params": {
        "allow_data_loss_during_shutdown": {
            "default": "false",
            "dynamic": false,
            "type": "bool"
        },
        "alog_block_size": {
            "default": "4096",
            "descr": "Logging block size.",
            "dynamic": false,
            "type": "size_t"
        },
        "alog_path": {
            "default": "",
            "descr": "Path to the access log.",
            "dynamic": false,
            "type": "std::string"
        },
        "access_scanner_enabled": {
            "default": "true",
            "descr": "True if access scanner task is enabled",
            "type": "bool"
        },
        "alog_sleep_time": {
            "default": "1440",
            "descr": "Number of minutes between each sweep for the access log",
            "type": "size_t",
            "validator": {
                "range": {
                    "max": 4320,
                    "min": 1
                }
            }
        },
        "alog_task_time": {
            "default": "2",
            "descr": "Hour in GMT time when access scanner task is scheduled to run",
            "type": "size_t",
            "validator": {
                "range": {
                    "max": 23,
                    "min": 0
                }
            }
        },
        "backend": {
            "default": "couchdb",
            "dynamic": false,
            "type": "std::string",
            "validator": {
                "enum": [
                    "couchdb"
                ]
            }
        },
        "backfill_mem_threshold": {
            "default": "96",
            "desr": "Percentage of memory that backfill task is allowed to consume",
            "type": "size_t",
            "validator": {
                "range": {
                    "max": 100,
                    "min": 0
                }
            }
        },
        "bg_fetch_delay": {
            "default": "0",
            "type": "size_t",
            "validator": {
                "range": {
                    "max": 900,
                    "min": 0
                }
            }
        },
        "bfilter_enabled": {
            "default": "true",
            "desr": "Enable or disable the bloom filter",
            "type": "bool"
        },
        "bfilter_key_count": {
            "default": "10000",
            "desr": "Bloomfilter: Estimated key count per vbucket",
            "type": "size_t"
        },
        "bfilter_fp_prob": {
            "default": "0.01",
            "desr": "Bloomfilter: Allowed probability for false positives",
            "type": "float"
        },
        "bfilter_residency_threshold": {
            "default": "0.1",
            "desr" : "If resident ratio (during full eviction) were found less than this threshold, compaction will include all items into bloomfilter",
            "type" : "float"
        },
        "compaction_exp_mem_threshold": {
            "default": "85",
            "desr": "Memory usage threshold after which compaction will not queue expired items for deletion",
            "type": "size_t",
            "validator": {
                "range": {
                    "max": 100,
                    "min": 0
                }
            }
        },
        "chk_max_items": {
            "default": "500",
            "type": "size_t"
        },
        "chk_period": {
            "default": "5",
            "type": "size_t"
        },
        "chk_remover_stime": {
            "default": "5",
            "type": "size_t"
        },
        "compaction_write_queue_cap": {
            "default": "10000",
            "desr" : "Disk write queue threshold after which compaction tasks will be made to snooze, if there are already pending compaction tasks",
            "type" : "size_t"
        },
        "config_file": {
            "default": "",
            "dynamic": false,
            "type": "std::string"
        },
        "conflict_resolution_type": {
            "default": "seqno",
            "dynamic": false,
            "type": "std::string",
            "validator": {
                "enum": [
                    "seqno"
                ]
            }
        },
        "couch_bucket": {
            "default": "default",
            "dynamic": false,
            "type": "std::string"
        },
        "data_traffic_enabled": {
            "default": "true",
            "descr": "True if we want to enable data traffic after warmup is complete",
            "type": "bool"
        },
        "dbname": {
            "default": "/tmp/test",
            "descr": "Path to on-disk storage.",
            "dynamic": false,
            "type": "std::string"
        },
        "defragmenter_enabled": {
            "default": "true",
            "descr": "True if defragmenter task is enabled",
            "type": "bool"
        },
        "defragmenter_interval": {
            "default": "10",
            "descr": "How often defragmenter task should be run (in seconds).",
            "type": "size_t"
        },
        "defragmenter_age_threshold": {
            "default": "10",
            "descr": "How old (measured in number of defragmenter passes) must a document be to be considered for degragmentation.",
            "type": "size_t"
        },
        "defragmenter_chunk_duration": {
            "default": "20",
            "descr": "Maximum time (in ms) defragmentation task will run for before being paused (and resumed at the next defragmenter_interval).",
            "type": "size_t"
        },
        "enable_chk_merge": {
            "default": "false",
            "descr": "True if merging closed checkpoints is enabled",
            "type": "bool"
        },
        "exp_pager_stime": {
            "default": "3600",
            "type": "size_t"
        },
        "failpartialwarmup": {
            "default": "true",
            "type": "bool"
        },
        "flushall_enabled": {
            "default": "true",
            "descr": "True if memcached flush API is enabled",
            "type": "bool"
        },
        "getl_default_timeout": {
            "default": "15",
            "descr": "The default timeout for a getl lock in (s)",
            "type": "size_t"
        },
        "getl_max_timeout": {
            "default": "30",
            "descr": "The maximum timeout for a getl lock in (s)",
            "type": "size_t"
        },
        "ht_locks": {
            "default": "47",
            "type": "size_t"
        },
        "ht_size": {
            "default": "0",
            "type": "size_t"
        },
        "initfile": {
            "default": "",
            "type": "std::string"
        },
        "item_eviction_policy": {
            "default": "value_only",
            "descr": "Item eviction policy on cache, which is used by the item pager",
            "type": "std::string",
            "validator": {
                "enum": [
                    "value_only",
                    "full_eviction"
                ]
            }
        },
        "item_num_based_new_chk": {
            "default": "true",
            "descr": "True if the number of items in the current checkpoint plays a role in a new checkpoint creation",
            "type": "bool"
        },
        "keep_closed_chks": {
            "default": "false",
            "descr": "True if we want to keep the closed checkpoints for each vbucket unless the memory usage is above high water mark",
            "type": "bool"
        },
        "max_checkpoints": {
            "default": "2",
            "type": "size_t"
        },
        "max_failover_entries": {
            "default": "25",
            "descr": "maximum number of failover log entries",
            "type": "size_t"
        },
        "max_item_size": {
            "default": "(20 * 1024 * 1024)",
            "descr": "Maximum number of bytes allowed for an item",
            "type": "size_t"
        },
        "max_size": {
            "default": "0",
            "type": "size_t"
        },
        "max_vbuckets": {
            "default": "1024",
            "descr": "Maximum number of vbuckets expected",
            "dynamic": false,
            "type": "size_t"
        },
        "max_threads": {
            "default": "0",
            "descr": "Maximum number of threads in global pool",
            "dynamic": false,
            "type": "size_t"
        },
        "max_num_shards": {
            "default": "4",
            "descr": "Maximum number of shards",
            "dynamic": false,
            "type": "size_t"
        },
        "max_num_workers": {
            "default": "4",
            "descr": "Bucket Priority relative to other buckets",
            "dynamic": false,
            "type": "size_t",
            "validator": {
                "range": {
                    "max": 8,
                    "min": 1
                }
            }
        },
        "max_num_readers": {
            "default": "0",
            "descr": "Throttle max number of reader threads",
            "dynamic": false,
            "type": "size_t",
            "validator": {
                "range": {
                    "max": 512,
                    "min": 0
                }
            }
        },
        "max_num_writers": {
            "default": "0",
            "descr": "Throttle max number of writer threads",
            "dynamic": false,
            "type": "size_t",
            "validator": {
                "range": {
                    "max": 512,
                    "min": 0
                }
            }
        },
        "max_num_auxio": {
            "default": "0",
            "descr": "Throttle max number of aux io threads",
            "dynamic": false,
            "type": "size_t",
            "validator": {
                "range": {
                    "max": 512,
                    "min": 0
                }
            }
        },
        "max_num_nonio": {
            "default": "0",
            "descr": "Throttle max number of non io threads",
            "dynamic": false,
            "type": "size_t",
            "validator": {
                "range": {
                    "max": 512,
                    "min": 0
                }
            }
        },
        "mem_high_wat": {
            "default": "max",
            "type": "size_t"
        },
        "mem_low_wat": {
            "default": "max",
            "type": "size_t"
        },
        "mutation_mem_threshold": {
            "default": "93",
            "desr": "Percentage of memory that can be used before mutations return tmpOOMs",
            "type": "size_t",
            "validator" : {
                "range" : {
                    "max": 100,
                    "min": 0
                }
            }
        },
        "pager_active_vb_pcnt": {
            "default": "40",
            "descr": "Active vbuckets paging percentage",
            "type": "size_t",
            "validator": {
                "range": {
                    "max": 50,
                    "min": 0
                }
            }
        },
        "postInitfile": {
            "default": "",
            "type": "std::string"
        },
        "tap_ack_grace_period": {
            "default": "300",
            "type": "size_t"
        },
        "tap_ack_initial_sequence_number": {
            "default": "1",
            "type": "size_t"
        },
        "tap_ack_interval": {
            "default": "1000",
            "type": "size_t"
        },
        "tap_ack_window_size": {
            "default": "10",
            "type": "size_t"
        },
        "tap_backfill_resident": {
            "default": "0.9",
            "type": "float"
        },
        "tap_backlog_limit": {
            "default": "5000",
            "type": "size_t"
        },
        "tap_backoff_period": {
            "default": "5.0",
            "type": "float"
        },
        "tap_bg_max_pending": {
            "default": "500",
            "type": "size_t"
        },
        "tap_keepalive": {
            "default": "0",
            "type": "size_t"
        },
        "tap_noop_interval": {
            "default": "200",
            "descr": "Number of seconds between a noop is sent on an idle connection",
            "type": "size_t"
        },
        "tap_requeue_sleep_time": {
            "default": "0.1",
            "type": "float"
        },
        "tap_throttle_cap_pcnt": {
            "default": "10",
            "descr": "Percentage of total items in write queue at which we throttle tap input",
            "type": "size_t",
            "validator": {
                "range": {
                    "max": 100,
                    "min": 0
                }
            }
        },
        "tap_throttle_queue_cap": {
            "default": "-1",
            "descr": "Max size of a write queue to throttle incoming tap input.",
            "type": "ssize_t",
            "validator": {
                "range": {
                    "max": 100000000,
                    "min": -1
                }
            }
        },
        "tap_throttle_threshold": {
            "default": "99",
            "descr": "Percentage of max mem at which we begin NAKing tap input.",
            "type": "size_t",
            "validator": {
                "range": {
                    "max": 100,
                    "min": 0
                }
            }
        },
        "uuid": {
            "default": "",
            "descr": "The UUID for the bucket",
            "dynamic" : false,
            "type": "std::string"
        },
        "dcp_backfill_byte_limit": {
            "default": "20971832",
            "descr": "Max bytes a connection can backfill into memory",
            "dynamic": false,
            "type": "size_t"
        },
        "dcp_conn_buffer_size": {
            "default": "10485760",
            "descr": "Size in bytes of an dcp consumer connection buffer",
            "dynamic": false,
            "type": "size_t"
        },
        "dcp_enable_dynamic_conn_buffer_size": {
            "default": "true",
            "descr": "Whether or not the buffer size in dcp flow control be decided dynamically",
            "dynamic": false,
            "type": "bool"
        },
        "dcp_conn_buffer_size_max": {
            "default": "52428800",
            "descr": "Max size in bytes of an dcp consumer connection buffer",
            "dynamic": false,
            "type": "size_t"
        },
        "dcp_conn_buffer_size_perc": {
            "default": "1",
            "descr": "Percentage of memQuota for a dcp consumer connection buffer",
            "type": "size_t",
            "dynamic": false,
            "validator": {
                "range": {
                    "max": 10,
                    "min": 1
                }
            }
        },
        "dcp_conn_buffer_size_aggr_mem_threshold": {
            "default": "10",
            "descr": "Aggr mem usage by all dcp conns (as percentage of memQuota) after which only dcp_conn_buffer_size is allocated",
            "type": "size_t",
            "dynamic": false,
            "validator": {
                "range": {
                    "max": 20,
                    "min": 1
                }
            }
        },
        "dcp_enable_flow_control": {
            "default": "true",
            "descr": "Whether or not dcp connections should use flow control",
            "dynamic": false,
            "type": "bool"
        },
        "dcp_enable_noop": {
            "default": "true",
            "descr": "Whether or not dcp connections should use no-ops",
            "dynamic": false,
            "type": "bool"
        },
        "dcp_noop_interval": {
            "default": "180",
            "descr": "Number of seconds between a noop",
            "type": "size_t"
        },
        "dcp_max_unacked_bytes": {
            "default": "524288",
            "descr": "Amount of processed bytes before an ack is required",
            "dynamic": false,
            "type": "size_t"
        },
<<<<<<< HEAD
        "dcp_scan_byte_limit": {
            "default": "4194304",
            "descr": "Max bytes that can be read in a single disk scan",
            "dynamic": false,
            "type": "size_t"
        },
        "dcp_scan_item_limit": {
            "default": "4096",
            "descr": "Max items that can be read in a single disk scan",
            "dynamic": false,
=======
        "dcp_producer_notifier_yield_limit": {
            "default": "50",
            "descr": "The number of notifications before DcpProducerNotifier::run yields.",
>>>>>>> ea9701c1
            "type": "size_t"
        },
        "vb0": {
            "default": "false",
            "type": "bool"
        },
        "waitforwarmup": {
            "default": "false",
            "type": "bool"
        },
        "warmup": {
            "default": "true",
            "type": "bool"
        },
        "warmup_batch_size": {
            "default": "1000",
            "descr": "The size of each batch loaded during warmup.",
            "dynamic": false,
            "type": "size_t",
            "validator": {
                "range": {
                    "max": 10000,
                    "min": 1
                }
            }
        },
        "warmup_min_memory_threshold": {
            "default": "100",
            "descr": "Percentage of max mem warmed up before we enable traffic.",
            "type": "size_t",
            "validator": {
                "range": {
                    "max": 100,
                    "min": 0
                }
            }
        },
        "warmup_min_items_threshold": {
            "default": "100",
            "descr": "Percentage of total items warmed up before we enable traffic.",
            "type": "size_t",
            "validator": {
                "range": {
                    "max": 100,
                    "min": 0
                }
            }
        }
    }
}<|MERGE_RESOLUTION|>--- conflicted
+++ resolved
@@ -520,7 +520,6 @@
             "dynamic": false,
             "type": "size_t"
         },
-<<<<<<< HEAD
         "dcp_scan_byte_limit": {
             "default": "4194304",
             "descr": "Max bytes that can be read in a single disk scan",
@@ -531,11 +530,11 @@
             "default": "4096",
             "descr": "Max items that can be read in a single disk scan",
             "dynamic": false,
-=======
+            "type": "size_t"
+        },
         "dcp_producer_notifier_yield_limit": {
             "default": "50",
             "descr": "The number of notifications before DcpProducerNotifier::run yields.",
->>>>>>> ea9701c1
             "type": "size_t"
         },
         "vb0": {
