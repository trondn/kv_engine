--- conflicted
+++ resolved
@@ -58,18 +58,12 @@
 ])
 
 AS_IF(test "x$GCC" = "xyes",
-<<<<<<< HEAD
-      DETECT_ICC([CFLAGS="-pthread $CFLAGS"],
-          [CFLAGS="-fvisibility=hidden -pthread $CFLAGS"
+      DETECT_ICC([CPPFLAGS="-pthread $CPPFLAGS"],
+          [CPPFLAGS="-fvisibility=hidden -pthread $CPPFLAGS"
            LDFLAGS="-pthread $LDFLAGS"
           ]),
       ICC=no
-      DETECT_SUNCC([CFLAGS="-xldscope=hidden -mt -xc99=all $CFLAGS"], []))
-=======
-      DETECT_ICC([CPPFLAGS="-pthread $CPPFLAGS"], [CPPFLAGS="-fvisibility=hidden -pthread $CPPFLAGS"]),
-      ICC=no
-      DETECT_SUNCC([CPPFLAGS="-xldscope=hidden -mt $CPPFLAGS"], []))
->>>>>>> 7401ce60
+      DETECT_SUNCC([CPPFLAGS="-xldscope=hidden -mt -xc99=all $CPPFLAGS"], []))
 
 if test "$ICC" = "no"; then
    AC_PROG_CC_C99
