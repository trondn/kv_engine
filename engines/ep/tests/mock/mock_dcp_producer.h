--- conflicted
+++ resolved
@@ -139,8 +139,10 @@
     BackfillManager& getBFM() {
         return *backfillMgr;
     }
-<<<<<<< HEAD
-=======
+
+    size_t getBytesOutstanding() const {
+        return log.getBytesOutstanding();
+    }
 
     /**
      * Place a mock active stream into the producer
@@ -153,10 +155,4 @@
                                  uint64_t vbucket_uuid,
                                  uint64_t snap_start_seqno,
                                  uint64_t snap_end_seqno);
-};
->>>>>>> b8da5d34
-
-    size_t getBytesOutstanding() const {
-        return log.getBytesOutstanding();
-    }
 };