/* -*- Mode: C++; tab-width: 4; c-basic-offset: 4; indent-tabs-mode: nil -*- */
/*
 *     Copyright 2013 Couchbase, Inc.
 *
 *   Licensed under the Apache License, Version 2.0 (the "License");
 *   you may not use this file except in compliance with the License.
 *   You may obtain a copy of the License at
 *
 *       http://www.apache.org/licenses/LICENSE-2.0
 *
 *   Unless required by applicable law or agreed to in writing, software
 *   distributed under the License is distributed on an "AS IS" BASIS,
 *   WITHOUT WARRANTIES OR CONDITIONS OF ANY KIND, either express or implied.
 *   See the License for the specific language governing permissions and
 *   limitations under the License.
 */

#include "evp_store_single_threaded_test.h"
#include "../mock/mock_dcp_consumer.h"
#include "../mock/mock_dcp_producer.h"
#include "../mock/mock_global_task.h"
#include "../mock/mock_stream.h"
#include "bgfetcher.h"
#include "dcp/dcpconnmap.h"
#include "ep_time.h"
#include "evp_store_test.h"
#include "fakes/fake_executorpool.h"
#include "programs/engine_testapp/mock_server.h"
#include "taskqueue.h"
#include "tests/module_tests/test_helpers.h"
#include "tests/module_tests/test_task.h"

#include <libcouchstore/couch_db.h>
#include <string_utilities.h>
#include <xattr/blob.h>
#include <xattr/utils.h>

#include <thread>

ProcessClock::time_point SingleThreadedKVBucketTest::runNextTask(
        TaskQueue& taskQ, const std::string& expectedTaskName) {
    CheckedExecutor executor(task_executor, taskQ);

    // Run the task
    executor.runCurrentTask(expectedTaskName);
    return executor.completeCurrentTask();
}

ProcessClock::time_point SingleThreadedKVBucketTest::runNextTask(TaskQueue& taskQ) {
    CheckedExecutor executor(task_executor, taskQ);

    // Run the task
    executor.runCurrentTask();
    return executor.completeCurrentTask();
}

void SingleThreadedKVBucketTest::SetUp() {
    SingleThreadedExecutorPool::replaceExecutorPoolWithFake();

    // Disable warmup - we don't want to have to run/wait for the Warmup tasks
    // to complete (and there's nothing to warmup from anyways).
    if (!config_string.empty()) {
        config_string += ";";
    }
    config_string += "warmup=false";

    KVBucketTest::SetUp();

    task_executor = reinterpret_cast<SingleThreadedExecutorPool*>
    (ExecutorPool::get());
}

void SingleThreadedKVBucketTest::TearDown() {
    shutdownAndPurgeTasks();
    KVBucketTest::TearDown();
}

void SingleThreadedKVBucketTest::setVBucketStateAndRunPersistTask(uint16_t vbid,
                                                                 vbucket_state_t
                                                                 newState) {
    // Change state - this should add 1 set_vbucket_state op to the
    //VBuckets' persistence queue.
    EXPECT_EQ(ENGINE_SUCCESS,
              store->setVBucketState(vbid, newState, /*transfer*/false));

    if (engine->getConfiguration().getBucketType() == "persistent") {
        // Trigger the flusher to flush state to disk.
        EXPECT_EQ(0, store->flushVBucket(vbid));
    }
}

void SingleThreadedKVBucketTest::shutdownAndPurgeTasks() {
    engine->getEpStats().isShutdown = true;
    task_executor->cancelAndClearAll();

    for (task_type_t t :
         {WRITER_TASK_IDX, READER_TASK_IDX, AUXIO_TASK_IDX, NONIO_TASK_IDX}) {

        // Define a lambda to drive all tasks from the queue, if hpTaskQ
        // is implemented then trivial to add a second call to runTasks.
        auto runTasks = [=](TaskQueue& queue) {
            while (queue.getFutureQueueSize() > 0 || queue.getReadyQueueSize() > 0) {
                runNextTask(queue);
            }
        };
        runTasks(*task_executor->getLpTaskQ()[t]);
        task_executor->stopTaskGroup(engine->getTaskable().getGID(), t,
                                     engine->getEpStats().forceShutdown);
    }
}

void SingleThreadedKVBucketTest::cancelAndPurgeTasks() {
    task_executor->cancelAll();
    for (task_type_t t :
        {WRITER_TASK_IDX, READER_TASK_IDX, AUXIO_TASK_IDX, NONIO_TASK_IDX}) {

        // Define a lambda to drive all tasks from the queue, if hpTaskQ
        // is implemented then trivial to add a second call to runTasks.
        auto runTasks = [=](TaskQueue& queue) {
            while (queue.getFutureQueueSize() > 0 || queue.getReadyQueueSize() > 0) {
                runNextTask(queue);
            }
        };
        runTasks(*task_executor->getLpTaskQ()[t]);
        task_executor->stopTaskGroup(engine->getTaskable().getGID(), t,
                                     engine->getEpStats().forceShutdown);
    }
}

void SingleThreadedKVBucketTest::runReadersUntilWarmedUp() {
    auto& readerQueue = *task_executor->getLpTaskQ()[READER_TASK_IDX];
    while (engine->getKVBucket()->isWarmingUp()) {
        runNextTask(readerQueue);
    }
}

/**
 * Destroy engine and replace it with a new engine that can be warmed up.
 * Finally, run warmup.
 */
void SingleThreadedKVBucketTest::resetEngineAndWarmup() {
    shutdownAndPurgeTasks();
    std::string config = config_string;

    // check if warmup=false needs replacing with warmup=true
    size_t pos;
    std::string warmupT = "warmup=true";
    std::string warmupF = "warmup=false";
    if ((pos = config.find(warmupF)) != std::string::npos) {
        config.replace(pos, warmupF.size(), warmupT);
    } else {
        config += warmupT;
    }

    reinitialise(config);

    engine->getKVBucket()->initializeWarmupTask();
    engine->getKVBucket()->startWarmupTask();

    // Now get the engine warmed up
    runReadersUntilWarmedUp();
}

/*
 * The following test checks to see if we call handleSlowStream when in a
 * backfilling state, but the backfillTask is not running, we
 * drop the existing cursor and set pendingBackfill to true.
 */
TEST_F(SingleThreadedEPBucketTest, MB22421_backfilling_but_task_finished) {
    // Make vbucket active.
     setVBucketStateAndRunPersistTask(vbid, vbucket_state_active);
     auto vb = store->getVBuckets().getBucket(vbid);
     ASSERT_NE(nullptr, vb.get());
     auto& ckpt_mgr = vb->checkpointManager;

     // Create a Mock Dcp producer
     mock_dcp_producer_t producer = new MockDcpProducer(*engine,
                                                        cookie,
                                                        "test_producer",
                                                        /*notifyOnly*/ false,
                                                        {/*nojson*/});
     // Create a Mock Active Stream
     stream_t stream = new MockActiveStream(
             static_cast<EventuallyPersistentEngine*>(engine.get()),
             producer,
             /*flags*/ 0,
             /*opaque*/ 0,
             *vb,
             /*st_seqno*/ 0,
             /*en_seqno*/ ~0,
             /*vb_uuid*/ 0xabcd,
             /*snap_start_seqno*/ 0,
             /*snap_end_seqno*/ ~0,
             IncludeValue::Yes,
             IncludeXattrs::Yes);

     MockActiveStream* mock_stream =
             static_cast<MockActiveStream*>(stream.get());

     mock_stream->transitionStateToBackfilling();
     ASSERT_TRUE(mock_stream->isInMemory())
         << "stream state should have transitioned to InMemory";
     // Have a persistence cursor and DCP cursor
     ASSERT_EQ(2, ckpt_mgr.getNumOfCursors());
     // Set backfilling task to true so can transition to Backfilling State
     mock_stream->public_setBackfillTaskRunning(true);
     mock_stream->transitionStateToBackfilling();
     ASSERT_TRUE(mock_stream->isBackfilling())
            << "stream state should not have transitioned to Backfilling";
     // Set backfilling task to false for test
     mock_stream->public_setBackfillTaskRunning(false);
     mock_stream->handleSlowStream();
     // The call to handleSlowStream should result in setting pendingBackfill
     // flag to true and the DCP cursor being dropped
     EXPECT_TRUE(mock_stream->public_getPendingBackfill());
     EXPECT_EQ(1, ckpt_mgr.getNumOfCursors());
}

/*
 * The following test checks to see if a cursor is re-registered after it is
 * dropped in handleSlowStream. In particular the test is for when
 * scheduleBackfill_UNLOCKED is called however the backfill task does not need
 * to be scheduled and therefore the cursor is not re-registered in
 * markDiskSnapshot.  The cursor must therefore be registered from within
 * scheduleBackfill_UNLOCKED.
 *
 * At the end of the test we should have 2 cursors: 1 persistence cursor and 1
 * DCP stream cursor.
 */
TEST_F(SingleThreadedEPBucketTest, MB22421_reregister_cursor) {
    // Make vbucket active.
    setVBucketStateAndRunPersistTask(vbid, vbucket_state_active);
    auto vb = store->getVBuckets().getBucket(vbid);
    ASSERT_NE(nullptr, vb.get());
    auto& ckpt_mgr = vb->checkpointManager;

    // Create a Mock Dcp producer
    mock_dcp_producer_t producer = new MockDcpProducer(*engine,
                                                       cookie,
                                                       "test_producer",
                                                       /*flags*/ 0,
                                                       {/*no json*/});
    // Create a Mock Active Stream
    stream_t stream = new MockActiveStream(
            static_cast<EventuallyPersistentEngine*>(engine.get()),
            producer,
            /*flags*/ 0,
            /*opaque*/ 0,
            *vb,
            /*st_seqno*/ 0,
            /*en_seqno*/ ~0,
            /*vb_uuid*/ 0xabcd,
            /*snap_start_seqno*/ 0,
            /*snap_end_seqno*/ ~0,
            IncludeValue::Yes,
            IncludeXattrs::Yes);

    MockActiveStream* mock_stream =
            static_cast<MockActiveStream*>(stream.get());

    mock_stream->transitionStateToBackfilling();
    EXPECT_TRUE(mock_stream->isInMemory())
        << "stream state should have transitioned to StreamInMemory";
    // Have a persistence cursor and DCP cursor
    EXPECT_EQ(2, ckpt_mgr.getNumOfCursors());

    mock_stream->public_setBackfillTaskRunning(true);
    mock_stream->transitionStateToBackfilling();
    EXPECT_TRUE(mock_stream->isBackfilling())
           << "stream state should not have transitioned to StreamBackfilling";
    mock_stream->handleSlowStream();
    // The call to handleSlowStream should result in setting pendingBackfill
    // flag to true and the DCP cursor being dropped
    EXPECT_TRUE(mock_stream->public_getPendingBackfill());
    EXPECT_EQ(1, ckpt_mgr.getNumOfCursors());

    mock_stream->public_setBackfillTaskRunning(false);

    //schedule a backfill
    mock_stream->next();
    // Calling scheduleBackfill_UNLOCKED(reschedule == true) will not actually
    // schedule a backfill task because backfillStart (is lastReadSeqno + 1) is
    // 1 and backfillEnd is 0, however the cursor still needs to be
    // re-registered.
    EXPECT_EQ(2, ckpt_mgr.getNumOfCursors());
}

/*
 * The following test checks to see if data is lost after a cursor is
 * re-registered after being dropped.
 *
 * It first sets-up an active stream associated with the active vbucket 0.  We
 * then move the stream into a StreamInMemory state, which results in creating
 * a DCP cursor (in addition to the persistence cursor created on construction
 * of the stream).
 *
 * We then add two documents closing the previous checkpoint and opening a new
 * one after each add.  This means that after adding 2 documents we have 3
 * checkpoints, (and 2 cursors).
 *
 * We then call handleSlowStream which results in the DCP cursor being dropped,
 * the steam being moved into the StreamBackfilling state and, the
 * pendingBackfill flag being set.
 *
 * As the DCP cursor is dropped we can remove the first checkpoint which the
 * persistence cursor has moved past.  As the DCP stream no longer has its own
 * cursor it will use the persistence cursor.  Therefore we need to schedule a
 * backfill task, which clears the pendingBackfill flag.
 *
 * The key part of the test is that we now move the persistence cursor on by
 * adding two more documents, and again closing the previous checkpoint and
 * opening a new one after each add.
 *
 * Now that the persistence cursor has moved on we can remove the earlier
 * checkpoints.
 *
 * We now run the backfill task that we scheduled for the active stream.
 * And the key result of the test is whether it backfills all 4 documents.
 * If it does then we have demonstrated that data is not lost.
 *
 */

// This callback function is called every time a backfill is performed on
// test MB22960_cursor_dropping_data_loss.
void MB22960callbackBeforeRegisterCursor(
        KVBucket* store,
        MockActiveStreamWithOverloadedRegisterCursor* mock_stream,
        VBucketPtr vb,
        size_t& registerCursorCount) {
    EXPECT_LE(registerCursorCount, 1);
    // The test performs two backfills, and the callback is only required
    // on the first, so that it can test what happens when checkpoints are
    // moved forward during a backfill.
    if (registerCursorCount == 0) {
        bool new_ckpt_created;
        CheckpointManager& ckpt_mgr = vb->checkpointManager;

        //pendingBackfill has now been cleared
        EXPECT_FALSE(mock_stream->public_getPendingBackfill())
        << "pendingBackfill is not false";
        // we are now in backfill mode
        EXPECT_TRUE(mock_stream->public_isBackfillTaskRunning())
        << "isBackfillRunning is not true";

        //Add a doc and close previous checkpoint
        auto item3 = make_item(vb->getId(), makeStoredDocKey("key3"), "value",
                               0, PROTOCOL_BINARY_DATATYPE_JSON);
        EXPECT_EQ(ENGINE_SUCCESS, store->set(item3, nullptr));
        EXPECT_EQ(1, store->flushVBucket(vb->getId()));
        ckpt_mgr.createNewCheckpoint();
        EXPECT_EQ(3, ckpt_mgr.getNumCheckpoints());
        EXPECT_EQ(1, ckpt_mgr.getNumOfCursors());

        // Now remove the earlier checkpoint
        EXPECT_EQ(1, ckpt_mgr.removeClosedUnrefCheckpoints(
                *vb, new_ckpt_created));
        EXPECT_EQ(2, ckpt_mgr.getNumCheckpoints());
        EXPECT_EQ(1, ckpt_mgr.getNumOfCursors());

        //Add a doc and close previous checkpoint
        auto item4 = make_item(vb->getId(), makeStoredDocKey("key4"), "value",
                               0, PROTOCOL_BINARY_DATATYPE_JSON);
        EXPECT_EQ(ENGINE_SUCCESS, store->set(item4, nullptr));
        EXPECT_EQ(1, store->flushVBucket(vb->getId()));
        ckpt_mgr.createNewCheckpoint();
        EXPECT_EQ(3, ckpt_mgr.getNumCheckpoints());
        EXPECT_EQ(1, ckpt_mgr.getNumOfCursors());

        // Now remove the earlier checkpoint
        EXPECT_EQ(1, ckpt_mgr.removeClosedUnrefCheckpoints(
                *vb, new_ckpt_created));
        EXPECT_EQ(2, ckpt_mgr.getNumCheckpoints());
        EXPECT_EQ(1, ckpt_mgr.getNumOfCursors());
    }
}

TEST_F(SingleThreadedEPBucketTest, MB22960_cursor_dropping_data_loss) {
    // Records the number of times ActiveStream::registerCursor is invoked.
    size_t registerCursorCount = 0;
    // Make vbucket active.
    setVBucketStateAndRunPersistTask(vbid, vbucket_state_active);
    auto vb = store->getVBuckets().getBucket(vbid);
    ASSERT_NE(nullptr, vb.get());
    auto& ckpt_mgr = vb->checkpointManager;
    EXPECT_EQ(1, ckpt_mgr.getNumCheckpoints());
    EXPECT_EQ(1, ckpt_mgr.getNumOfCursors());

    // Create a Mock Dcp producer
    mock_dcp_producer_t producer = new MockDcpProducer(*engine,
                                                       cookie,
                                                       "test_producer",
                                                       /*flags*/ 0,
                                                       {/*no json*/});
    // Create a Mock Active Stream
    stream_t stream = new MockActiveStreamWithOverloadedRegisterCursor(
            static_cast<EventuallyPersistentEngine*>(engine.get()),
            producer,
            /*flags*/ 0,
            /*opaque*/ 0,
            *vb,
            /*st_seqno*/ 0,
            /*en_seqno*/ ~0,
            /*vb_uuid*/ 0xabcd,
            /*snap_start_seqno*/ 0,
            /*snap_end_seqno*/ ~0,
            IncludeValue::Yes,
            IncludeXattrs::Yes);

    MockActiveStreamWithOverloadedRegisterCursor* mock_stream =
            static_cast<MockActiveStreamWithOverloadedRegisterCursor*>(
                    stream.get());

    mock_stream->setCallbackBeforeRegisterCursor([this,
                                                  mock_stream,
                                                  vb,
                                                  &registerCursorCount]() {
        MB22960callbackBeforeRegisterCursor(
                store,
                mock_stream,
                vb,
                registerCursorCount);
    });

    mock_stream->setCallbackAfterRegisterCursor(
            [mock_stream, &registerCursorCount]() {
                // This callback is called every time a backfill is performed.
                // It is called immediately after completing
                // ActiveStream::registerCursor.
                registerCursorCount++;
                if (registerCursorCount == 1) {
                    EXPECT_TRUE(mock_stream->public_getPendingBackfill());
                } else {
                    EXPECT_EQ(2, registerCursorCount);
                    EXPECT_FALSE(mock_stream->public_getPendingBackfill());
                }
            });

    EXPECT_EQ(1, ckpt_mgr.getNumOfCursors());
    mock_stream->transitionStateToBackfilling();
    EXPECT_EQ(2, ckpt_mgr.getNumOfCursors());
    // When we call transitionStateToBackfilling going from a StreamPending
    // state to a StreamBackfilling state, we end up calling
    // scheduleBackfill_UNLOCKED and as no backfill is required we end-up in a
    // StreamInMemory state.
    EXPECT_TRUE(mock_stream->isInMemory())
        << "stream state should have transitioned to StreamInMemory";

    store_item(vbid, makeStoredDocKey("key1"), "value");
    EXPECT_EQ(1, store->flushVBucket(vbid));
    ckpt_mgr.createNewCheckpoint();
    EXPECT_EQ(2, ckpt_mgr.getNumCheckpoints());

    store_item(vbid, makeStoredDocKey("key2"), "value");
    EXPECT_EQ(1, store->flushVBucket(vbid));
    ckpt_mgr.createNewCheckpoint();
    EXPECT_EQ(3, ckpt_mgr.getNumCheckpoints());

    // can't remove checkpoint because of DCP stream.
    bool new_ckpt_created;
    EXPECT_EQ(0, ckpt_mgr.removeClosedUnrefCheckpoints(*vb, new_ckpt_created));
    EXPECT_EQ(2, ckpt_mgr.getNumOfCursors());

    mock_stream->handleSlowStream();

    EXPECT_EQ(1, ckpt_mgr.getNumOfCursors());
    EXPECT_TRUE(mock_stream->isInMemory())
        << "stream state should not have changed";
    EXPECT_TRUE(mock_stream->public_getPendingBackfill())
        << "pendingBackfill is not true";
    EXPECT_EQ(3, ckpt_mgr.getNumCheckpoints());

    // Because we dropped the cursor we can now remove checkpoint
    EXPECT_EQ(1, ckpt_mgr.removeClosedUnrefCheckpoints(*vb, new_ckpt_created));
    EXPECT_EQ(2, ckpt_mgr.getNumCheckpoints());

    //schedule a backfill
    mock_stream->next();

    auto& lpAuxioQ = *task_executor->getLpTaskQ()[AUXIO_TASK_IDX];
    EXPECT_EQ(2, lpAuxioQ.getFutureQueueSize());
    // backfill:create()
    runNextTask(lpAuxioQ);
    // backfill:scan()
    runNextTask(lpAuxioQ);
    // backfill:complete()
    runNextTask(lpAuxioQ);
    // backfill:finished()
    runNextTask(lpAuxioQ);
    // inMemoryPhase and pendingBackfill is true and so transitions to
    // backfillPhase
    // take snapshot marker off the ReadyQ
    DcpResponse* resp = mock_stream->next();
    delete resp;
    // backfillPhase() - take doc "key1" off the ReadyQ
    resp = mock_stream->next();
    delete resp;
    // backfillPhase - take doc "key2" off the ReadyQ
    resp = mock_stream->next();
    delete resp;
    runNextTask(lpAuxioQ);
    runNextTask(lpAuxioQ);
    runNextTask(lpAuxioQ);
    runNextTask(lpAuxioQ);
    // Assert that the callback (and hence backfill) was only invoked twice
    ASSERT_EQ(2, registerCursorCount);
    // take snapshot marker off the ReadyQ
    resp = mock_stream->next();
    delete resp;
    // backfillPhase - take doc "key3" off the ReadyQ
    resp = mock_stream->next();
    delete resp;
    // backfillPhase() - take doc "key4" off the ReadyQ
    // isBackfillTaskRunning is not running and ReadyQ is now empty so also
    // transitionState from StreamBackfilling to StreamInMemory
    resp = mock_stream->next();
    delete resp;
    EXPECT_TRUE(mock_stream->isInMemory())
        << "stream state should have transitioned to StreamInMemory";
    // inMemoryPhase.  ReadyQ is empty and pendingBackfill is false and so
    // return NULL
    resp = mock_stream->next();
    EXPECT_EQ(NULL, resp);
    EXPECT_EQ(2, ckpt_mgr.getNumCheckpoints());
    EXPECT_EQ(2, ckpt_mgr.getNumOfCursors());

    // BackfillManagerTask
    runNextTask(lpAuxioQ);
}

/* The following is a regression test for MB25056, which came about due the fix
 * for MB22960 having a bug where it is set pendingBackfill to true too often.
 *
 * To demonstrate the issue we need:
 *
 * 1. vbucket state to be replica
 *
 * 2. checkpoint state to be similar to the following:
 * CheckpointManager[0x10720d908] with numItems:3 checkpoints:1
 *   Checkpoint[0x10723d2a0] with seqno:{2,4} state:CHECKPOINT_OPEN items:[
 *   {1,empty,dummy_key}
 *   {2,checkpoint_start,checkpoint_start}
 *   {2,set,key2}
 *   {4,set,key3}
 * ]
 *   connCursors:[
 *       persistence: CheckpointCursor[0x7fff5ca0cf98] with name:persistence
 *       currentCkpt:{id:1 state:CHECKPOINT_OPEN} currentPos:2 offset:2
 *       ckptMetaItemsRead:1
 *
 *       test_producer: CheckpointCursor[0x7fff5ca0cf98] with name:test_producer
 *       currentCkpt:{id:1 state:CHECKPOINT_OPEN} currentPos:1 offset:0
 *       ckptMetaItemsRead:0
 *   ]
 *
 * 3. active stream to the vbucket requesting start seqno=0 and end seqno=4
 *
 * The test behaviour is that we perform a backfill.  In markDiskSnapshot (which
 * is invoked when we perform a backfill) we merge items in the open checkpoint.
 * In the test below this means the snapshot {start, end} is originally {0, 2}
 * but is extended to {0, 4}.
 *
 * We then call registerCursor with the lastProcessedSeqno of 2, which then
 * calls through to registerCursorBySeqno and returns 4.  Given that
 * 4 - 1 > 2 in the original fix for MB25056 we incorrectly set pendingBackfill
 * to true.  However by checking if the seqno returned is the first in the
 * checkpoint we can confirm whether a backfill is actually required, and hence
 * whether pendingBackfill should be set to true.
 *
 * In this test the result is not the first seqno in the checkpoint and so
 * pendingBackfill should be false.
 */

TEST_F(SingleThreadedEPBucketTest, MB25056_do_not_set_pendingBackfill_to_true) {
    // Records the number of times registerCursor is invoked.
    size_t registerCursorCount = 0;
    // Make vbucket a replica.
    setVBucketStateAndRunPersistTask(vbid, vbucket_state_replica);
    auto vb = store->getVBuckets().getBucket(vbid);
    ASSERT_NE(nullptr, vb.get());
    auto& ckpt_mgr = vb->checkpointManager;
    EXPECT_EQ(1, ckpt_mgr.getNumCheckpoints());
    EXPECT_EQ(1, ckpt_mgr.getNumOfCursors());

    // Add an item and flush to vbucket
    auto item = make_item(vbid, makeStoredDocKey("key1"), "value");
    item.setCas(1);
    uint64_t seqno;
    store->setWithMeta(std::ref(item),
                       0,
                       &seqno,
                       cookie,
                       {vbucket_state_replica},
                       CheckConflicts::No,
                       /*allowExisting*/ true);
    store->flushVBucket(vbid);

    // Close the first checkpoint and create a second one
    ckpt_mgr.createNewCheckpoint();

    // Remove the first checkpoint
    bool new_ckpt_created;
    ckpt_mgr.removeClosedUnrefCheckpoints(*vb, new_ckpt_created);

    // Add a second item and flush to bucket
    auto item2 = make_item(vbid, makeStoredDocKey("key2"), "value");
    item2.setCas(1);
    store->setWithMeta(std::ref(item2),
                       0,
                       &seqno,
                       cookie,
                       {vbucket_state_replica},
                       CheckConflicts::No,
                       /*allowExisting*/ true);
    store->flushVBucket(vbid);

    // Add 2 further items to the second checkpoint.  As both have the key
    // "key3" the first of the two items will be de-duplicated away.
    // Do NOT flush to vbucket.
    for (int ii = 0; ii < 2; ii++) {
        auto item = make_item(vbid, makeStoredDocKey("key3"), "value");
        item.setCas(1);
        store->setWithMeta(std::ref(item),
                           0,
                           &seqno,
                           cookie,
                           {vbucket_state_replica},
                           CheckConflicts::No,
                           /*allowExisting*/ true);
    }

    // Create a Mock Dcp producer
    mock_dcp_producer_t producer = new MockDcpProducer(*engine,
                                                       cookie,
                                                       "test_producer",
                                                       /*flags*/ 0,
                                                       {/*no json*/});
    // Create a Mock Active Stream
    stream_t stream = new MockActiveStreamWithOverloadedRegisterCursor(
            static_cast<EventuallyPersistentEngine*>(engine.get()),
            producer,
            /*flags*/ 0,
            /*opaque*/ 0,
            *vb,
            /*st_seqno*/ 0,
            /*en_seqno*/ 4,
            /*vb_uuid*/ 0xabcd,
            /*snap_start_seqno*/ 0,
            /*snap_end_seqno*/ ~0,
            IncludeValue::Yes,
            IncludeXattrs::Yes);

    MockActiveStreamWithOverloadedRegisterCursor* mock_stream =
            static_cast<MockActiveStreamWithOverloadedRegisterCursor*>(
                    stream.get());

    mock_stream->setCallbackBeforeRegisterCursor(
            [mock_stream, this, vb, &registerCursorCount]() {
                // This callback function is called every time a backfill is
                // performed. It is called immediately prior to executing
                // ActiveStream::registerCursor.
                EXPECT_EQ(0, registerCursorCount);
            });

    mock_stream->setCallbackAfterRegisterCursor(
            [mock_stream, &registerCursorCount]() {
                // This callback function is called every time a backfill is
                // performed. It is called immediately after completing
                // ActiveStream::registerCursor.
                // The key point of the test is pendingBackfill is set to false
                registerCursorCount++;
                EXPECT_EQ(1, registerCursorCount);
                EXPECT_FALSE(mock_stream->public_getPendingBackfill());
            });

    // transitioning to Backfilling results in calling
    // scheduleBackfill_UNLOCKED(false)
    mock_stream->transitionStateToBackfilling();
    // schedule the backfill
    mock_stream->next();

    auto& lpAuxioQ = *task_executor->getLpTaskQ()[AUXIO_TASK_IDX];
    EXPECT_EQ(2, lpAuxioQ.getFutureQueueSize());
    // backfill:create()
    runNextTask(lpAuxioQ, "Backfilling items for a DCP Connection");
    // backfill:scan()
    runNextTask(lpAuxioQ, "Backfilling items for a DCP Connection");
    // backfill:complete()
    runNextTask(lpAuxioQ, "Backfilling items for a DCP Connection");
    // backfill:finished()
    runNextTask(lpAuxioQ, "Backfilling items for a DCP Connection");
    // inMemoryPhase and pendingBackfill is true and so transitions to
    // backfillPhase
    // take snapshot marker off the ReadyQ
    std::unique_ptr<DcpResponse> resp =
            static_cast< std::unique_ptr<DcpResponse> >(mock_stream->next());
    EXPECT_EQ(DcpResponse::Event::SnapshotMarker, resp->getEvent());

    // backfillPhase() - take doc "key1" off the ReadyQ
    resp.reset(mock_stream->next());
    EXPECT_EQ(DcpResponse::Event::Mutation, resp->getEvent());
    EXPECT_EQ(std::string("key1"),
              dynamic_cast<MutationResponse*>(resp.get())->
              getItem()->getKey().c_str());

    // backfillPhase - take doc "key2" off the ReadyQ
    resp.reset(mock_stream->next());
    EXPECT_EQ(DcpResponse::Event::Mutation, resp->getEvent());
    EXPECT_EQ(std::string("key2"),
              dynamic_cast<MutationResponse*>(resp.get())->
              getItem()->getKey().c_str());

    EXPECT_TRUE(mock_stream->isInMemory())
            << "stream state should have transitioned to StreamInMemory";

    resp.reset(mock_stream->next());
    EXPECT_FALSE(resp);

    EXPECT_EQ(1, ckpt_mgr.getNumCheckpoints());
    EXPECT_EQ(2, ckpt_mgr.getNumOfCursors());
    // Assert that registerCursor (and hence backfill) was only invoked once
    ASSERT_EQ(1, registerCursorCount);

    // ActiveStreamCheckpointProcessorTask
    runNextTask(lpAuxioQ, "Process checkpoint(s) for DCP producer");
    // BackfillManagerTask
    runNextTask(lpAuxioQ, "Backfilling items for a DCP Connection");
}

/**
 * Regression test for MB-22451: When handleSlowStream is called and in
 * StreamBackfilling state and currently have a backfill scheduled (or running)
 * ensure that when the backfill completes pendingBackfill remains true,
 * isBackfillTaskRunning is false and, the stream state remains set to
 * StreamBackfilling.
 */
TEST_F(SingleThreadedEPBucketTest, test_mb22451) {
    // Make vbucket active.
    setVBucketStateAndRunPersistTask(vbid, vbucket_state_active);
    // Store a single Item
    store_item(vbid, makeStoredDocKey("key"), "value");
    // Ensure that it has persisted to disk
    flush_vbucket_to_disk(vbid);

    // Create a Mock Dcp producer
    mock_dcp_producer_t producer = new MockDcpProducer(*engine,
                                                       cookie,
                                                       "test_producer",
                                                       /*flags*/ 0,
                                                       {/*no json*/});
    // Create a Mock Active Stream
    auto vb = store->getVBucket(vbid);
    ASSERT_NE(nullptr, vb.get());
    stream_t stream = new MockActiveStream(
            static_cast<EventuallyPersistentEngine*>(engine.get()),
            producer,
            /*flags*/ 0,
            /*opaque*/ 0,
            *vb,
            /*st_seqno*/ 0,
            /*en_seqno*/ ~0,
            /*vb_uuid*/ 0xabcd,
            /*snap_start_seqno*/ 0,
            /*snap_end_seqno*/ ~0,
            IncludeValue::Yes,
            IncludeXattrs::Yes);

    MockActiveStream* mock_stream =
            static_cast<MockActiveStream*>(stream.get());

    /**
      * The core of the test follows:
      * Call completeBackfill whilst we are in the state of StreamBackfilling
      * and the pendingBackfill flag is set to true.
      * We expect that on leaving completeBackfill the isBackfillRunning flag is
      * set to true.
      */
    mock_stream->public_setBackfillTaskRunning(true);
    mock_stream->transitionStateToBackfilling();
    mock_stream->handleSlowStream();
    // The call to handleSlowStream should result in setting pendingBackfill
    // flag to true
    EXPECT_TRUE(mock_stream->public_getPendingBackfill())
        << "handleSlowStream should set pendingBackfill to True";
    mock_stream->completeBackfill();
    EXPECT_FALSE(mock_stream->public_isBackfillTaskRunning())
        << "completeBackfill should set isBackfillTaskRunning to False";
    EXPECT_TRUE(mock_stream->isBackfilling())
        << "stream state should not have changed";
    // Required to ensure that the backfillMgr is deleted
    producer->closeAllStreams();
}

/* Regression / reproducer test for MB-19815 - an exception is thrown
 * (and connection disconnected) if a couchstore file hasn't been re-created
 * yet when doDcpVbTakeoverStats() is called.
 */
TEST_F(SingleThreadedEPBucketTest, MB19815_doDcpVbTakeoverStats) {
    auto* task_executor = reinterpret_cast<SingleThreadedExecutorPool*>
        (ExecutorPool::get());

    // Should start with no tasks registered on any queues.
    for (auto& queue : task_executor->getLpTaskQ()) {
        ASSERT_EQ(0, queue->getFutureQueueSize());
        ASSERT_EQ(0, queue->getReadyQueueSize());
    }

    // [[1] Set our state to replica.
    setVBucketStateAndRunPersistTask(vbid, vbucket_state_replica);

    // [[2]] Perform a vbucket reset. This will perform some work synchronously,
    // but also creates the task that will delete the VB.
    //   * vbucket memory and disk deletion (AUXIO)
    // MB-19695: If we try to get the number of persisted deletes between
    // steps [[2]] and [[3]] running then an exception is thrown (and client
    // disconnected).
    EXPECT_TRUE(store->resetVBucket(vbid));
    auto& lpAuxioQ = *task_executor->getLpTaskQ()[AUXIO_TASK_IDX];
    runNextTask(lpAuxioQ, "Removing (dead) vb:0 from memory and disk");

    // [[3]] Ok, let's see if we can get DCP takeover stats.
    // Dummy callback to pass into the stats function below.
    auto dummy_cb = [](const char *key, const uint16_t klen,
                          const char *val, const uint32_t vlen,
                          const void *cookie) {};
    std::string key{"MB19815_doDCPVbTakeoverStats"};

    EXPECT_NO_THROW(engine->public_doDcpVbTakeoverStats
                    (nullptr, dummy_cb, key, vbid));

    // Cleanup - run flusher.
    EXPECT_EQ(0, store->flushVBucket(vbid));
}

/*
 * Test that
 * 1. We cannot create a stream against a dead vb (MB-17230)
 * 2. No tasks are scheduled as a side-effect of the streamRequest attempt.
 */
TEST_F(SingleThreadedEPBucketTest, MB19428_no_streams_against_dead_vbucket) {
    setVBucketStateAndRunPersistTask(vbid, vbucket_state_active);

    store_item(vbid, makeStoredDocKey("key"), "value");

    // Directly flush the vbucket
    EXPECT_EQ(1, store->flushVBucket(vbid));

    setVBucketStateAndRunPersistTask(vbid, vbucket_state_dead);
    auto& lpAuxioQ = *task_executor->getLpTaskQ()[AUXIO_TASK_IDX];

    {
        // Create a Mock Dcp producer
        dcp_producer_t producer = new MockDcpProducer(*engine,
                                                      cookie,
                                                      "test_producer",
                                                      /*flags*/ 0,
                                                      {/*no json*/});

        // Creating a producer will schedule one ActiveStreamCheckpointProcessorTask
        // that task though sleeps forever, so won't run until woken.
        EXPECT_EQ(1, lpAuxioQ.getFutureQueueSize());

        uint64_t rollbackSeqno;
        auto err = producer->streamRequest(/*flags*/0,
                                           /*opaque*/0,
                                           /*vbucket*/vbid,
                                           /*start_seqno*/0,
                                           /*end_seqno*/-1,
                                           /*vb_uuid*/0xabcd,
                                           /*snap_start*/0,
                                           /*snap_end*/0,
                                           &rollbackSeqno,
                                           SingleThreadedEPBucketTest::fakeDcpAddFailoverLog);

        EXPECT_EQ(ENGINE_NOT_MY_VBUCKET, err) << "Unexpected error code";

        // The streamRequest failed and should not of created anymore tasks.
        EXPECT_EQ(1, lpAuxioQ.getFutureQueueSize());
    }
}

/*
 * Test that TaskQueue::wake results in a sensible ExecutorPool work count
 * Incorrect counting can result in the run loop spinning for many threads.
 */
TEST_F(SingleThreadedEPBucketTest, MB20235_wake_and_work_count) {
    class TestTask : public GlobalTask {
    public:
        TestTask(EventuallyPersistentEngine *e, double s) :
                 GlobalTask(e, TaskId::ActiveStreamCheckpointProcessorTask, s) {}
        bool run() {
            return false;
        }

        cb::const_char_buffer getDescription() {
            return "Test MB20235";
        }
    };

    auto& lpAuxioQ = *task_executor->getLpTaskQ()[AUXIO_TASK_IDX];

    // New task with a massive sleep
    ExTask task = std::make_shared<TestTask>(engine.get(), 99999.0);
    EXPECT_EQ(0, lpAuxioQ.getFutureQueueSize());

    // schedule the task, futureQueue grows
    task_executor->schedule(task);
    EXPECT_EQ(lpAuxioQ.getReadyQueueSize(), task_executor->getTotReadyTasks());
    EXPECT_EQ(lpAuxioQ.getReadyQueueSize(),
              task_executor->getNumReadyTasks(AUXIO_TASK_IDX));
    EXPECT_EQ(1, lpAuxioQ.getFutureQueueSize());

    // Wake task, but stays in futureQueue (fetch can now move it)
    task_executor->wake(task->getId());
    EXPECT_EQ(lpAuxioQ.getReadyQueueSize(), task_executor->getTotReadyTasks());
    EXPECT_EQ(lpAuxioQ.getReadyQueueSize(),
              task_executor->getNumReadyTasks(AUXIO_TASK_IDX));
    EXPECT_EQ(1, lpAuxioQ.getFutureQueueSize());
    EXPECT_EQ(0, lpAuxioQ.getReadyQueueSize());

    runNextTask(lpAuxioQ);
    EXPECT_EQ(lpAuxioQ.getReadyQueueSize(), task_executor->getTotReadyTasks());
    EXPECT_EQ(lpAuxioQ.getReadyQueueSize(),
              task_executor->getNumReadyTasks(AUXIO_TASK_IDX));
    EXPECT_EQ(0, lpAuxioQ.getFutureQueueSize());
    EXPECT_EQ(0, lpAuxioQ.getReadyQueueSize());
}

// Check that in-progress disk backfills (`CouchKVStore::backfill`) are
// correctly deleted when we delete a bucket. If not then we leak vBucket file
// descriptors, which can prevent ns_server from cleaning up old vBucket files
// and consequently re-adding a node to the cluster.
//
TEST_F(SingleThreadedEPBucketTest, MB19892_BackfillNotDeleted) {
    // Make vbucket active.
    setVBucketStateAndRunPersistTask(vbid, vbucket_state_active);

    // Perform one SET, then close it's checkpoint. This means that we no
    // longer have all sequence numbers in memory checkpoints, forcing the
    // DCP stream request to go to disk (backfill).
    store_item(vbid, makeStoredDocKey("key"), "value");

    // Force a new checkpoint.
    auto vb = store->getVBuckets().getBucket(vbid);
    auto& ckpt_mgr = vb->checkpointManager;
    ckpt_mgr.createNewCheckpoint();

    // Directly flush the vbucket, ensuring data is on disk.
    //  (This would normally also wake up the checkpoint remover task, but
    //   as that task was never registered with the ExecutorPool in this test
    //   environment, we need to manually remove the prev checkpoint).
    EXPECT_EQ(1, store->flushVBucket(vbid));

    bool new_ckpt_created;
    EXPECT_EQ(1, ckpt_mgr.removeClosedUnrefCheckpoints(*vb, new_ckpt_created));

    // Create a DCP producer, and start a stream request.
    std::string name{"test_producer"};
    EXPECT_EQ(ENGINE_SUCCESS,
              engine->dcpOpen(cookie,
                              /*opaque:unused*/ {},
                              /*seqno:unused*/ {},
                              DCP_OPEN_PRODUCER,
                              name,
                              {}));

    uint64_t rollbackSeqno;
    auto dummy_dcp_add_failover_cb = [](vbucket_failover_t* entry,
                                       size_t nentries, const void *cookie) {
        return ENGINE_SUCCESS;
    };

    // Actual stream request method (EvpDcpStreamReq) is static, so access via
    // the engine_interface.
    EXPECT_EQ(ENGINE_SUCCESS,
              engine.get()->dcp.stream_req(
                      &engine.get()->interface, cookie, /*flags*/0,
                      /*opaque*/0, /*vbucket*/vbid, /*start_seqno*/0,
                      /*end_seqno*/-1, /*vb_uuid*/0xabcd, /*snap_start*/0,
                      /*snap_end*/0, &rollbackSeqno,
                      dummy_dcp_add_failover_cb));
}

/*
 * Test that the DCP processor returns a 'yield' return code when
 * working on a large enough buffer size.
 */
TEST_F(SingleThreadedEPBucketTest, MB18452_yield_dcp_processor) {

    // We need a replica VB
    setVBucketStateAndRunPersistTask(vbid, vbucket_state_replica);

    // Create a MockDcpConsumer
    dcp_consumer_t consumer = new MockDcpConsumer(*engine, cookie, "test");

    // Add the stream
    EXPECT_EQ(ENGINE_SUCCESS,
              consumer->addStream(/*opaque*/0, vbid, /*flags*/0));

    // The processBufferedItems should yield every "yield * batchSize"
    // So add '(n * (yield * batchSize)) + 1' messages and we should see
    // processBufferedMessages return 'more_to_process' 'n' times and then
    // 'all_processed' once.
    const int n = 4;
    const int yield = engine->getConfiguration().getDcpConsumerProcessBufferedMessagesYieldLimit();
    const int batchSize = engine->getConfiguration().getDcpConsumerProcessBufferedMessagesBatchSize();
    const int messages = n * (batchSize * yield);

    // Force the stream to buffer rather than process messages immediately
    const ssize_t queueCap = engine->getEpStats().replicationThrottleWriteQueueCap;
    engine->getEpStats().replicationThrottleWriteQueueCap = 0;

    // 1. Add the first message, a snapshot marker.
    consumer->snapshotMarker(/*opaque*/1, vbid, /*startseq*/0,
                             /*endseq*/messages, /*flags*/0);

    // 2. Now add the rest as mutations.
    for (int ii = 0; ii <= messages; ii++) {
        const std::string key = "key" + std::to_string(ii);
        const DocKey docKey{key, DocNamespace::DefaultCollection};
        std::string value = "value";

        consumer->mutation(1/*opaque*/,
                           docKey,
                           {(const uint8_t*)value.c_str(), value.length()},
                           0, // privileged bytes
                           PROTOCOL_BINARY_RAW_BYTES, // datatype
                           0, // cas
                           vbid, // vbucket
                           0, // flags
                           ii, // bySeqno
                           0, // revSeqno
                           0, // exptime
                           0, // locktime
                           {}, // meta
                           0); // nru
    }

    // Set the throttle back to the original value
    engine->getEpStats().replicationThrottleWriteQueueCap = queueCap;

    // Get our target stream ready.
    static_cast<MockDcpConsumer*>(consumer.get())->public_notifyVbucketReady(vbid);

    // 3. processBufferedItems returns more_to_process n times
    for (int ii = 0; ii < n; ii++) {
        EXPECT_EQ(more_to_process, consumer->processBufferedItems());
    }

    // 4. processBufferedItems returns a final all_processed
    EXPECT_EQ(all_processed, consumer->processBufferedItems());

    // Drop the stream
    consumer->closeStream(/*opaque*/0, vbid);
}

/*
 * Background thread used by MB20054_onDeleteItem_during_bucket_deletion
 */
static void MB20054_run_backfill_task(EventuallyPersistentEngine* engine,
                                      CheckedExecutor& backfill,
                                      SyncObject& backfill_cv,
                                      SyncObject& destroy_cv,
                                      TaskQueue* lpAuxioQ) {
    std::unique_lock<std::mutex> destroy_lh(destroy_cv);
    ObjectRegistry::onSwitchThread(engine);

    // Run the BackfillManagerTask task to push items to readyQ. In sherlock
    // upwards this runs multiple times - so should return true.
    backfill.runCurrentTask("Backfilling items for a DCP Connection");

    // Notify the main thread that it can progress with destroying the
    // engine [A].
    {
        // if we can get the lock, then we know the main thread is waiting
        std::lock_guard<std::mutex> backfill_lock(backfill_cv);
        backfill_cv.notify_one(); // move the main thread along
    }

    // Now wait ourselves for destroy to be completed [B].
    destroy_cv.wait(destroy_lh);

    // This is the only "hacky" part of the test - we need to somehow
    // keep the DCPBackfill task 'running' - i.e. not call
    // completeCurrentTask - until the main thread is in
    // ExecutorPool::_stopTaskGroup. However we have no way from the test
    // to properly signal that we are *inside* _stopTaskGroup -
    // called from EVPStore's destructor.
    // Best we can do is spin on waiting for the DCPBackfill task to be
    // set to 'dead' - and only then completeCurrentTask; which will
    // cancel the task.
    while (!backfill.getCurrentTask()->isdead()) {
        // spin.
    }
    backfill.completeCurrentTask();
}

static ENGINE_ERROR_CODE dummy_dcp_add_failover_cb(vbucket_failover_t* entry,
                                                   size_t nentries,
                                                   const void *cookie) {
    return ENGINE_SUCCESS;
}

// Test performs engine deletion interleaved with tasks so redefine TearDown
// for this tests needs.
class MB20054_SingleThreadedEPStoreTest : public SingleThreadedEPBucketTest {
public:
    void SetUp() {
        SingleThreadedEPBucketTest::SetUp();
        engine->initializeConnmap();
    }

    void TearDown() {
        ExecutorPool::shutdown();
    }
};

// Check that if onDeleteItem() is called during bucket deletion, we do not
// abort due to not having a valid thread-local 'engine' pointer. This
// has been observed when we have a DCPBackfill task which is deleted during
// bucket shutdown, which has a non-zero number of Items which are destructed
// (and call onDeleteItem).
TEST_F(MB20054_SingleThreadedEPStoreTest, MB20054_onDeleteItem_during_bucket_deletion) {

    // [[1] Set our state to active.
    setVBucketStateAndRunPersistTask(vbid, vbucket_state_active);

    // Perform one SET, then close it's checkpoint. This means that we no
    // longer have all sequence numbers in memory checkpoints, forcing the
    // DCP stream request to go to disk (backfill).
    store_item(vbid, makeStoredDocKey("key"), "value");

    // Force a new checkpoint.
    VBucketPtr vb = store->getVBuckets().getBucket(vbid);
    CheckpointManager& ckpt_mgr = vb->checkpointManager;
    ckpt_mgr.createNewCheckpoint();
    auto lpWriterQ = task_executor->getLpTaskQ()[WRITER_TASK_IDX];
    EXPECT_EQ(0, lpWriterQ->getFutureQueueSize());
    EXPECT_EQ(0, lpWriterQ->getReadyQueueSize());

    auto lpAuxioQ = task_executor->getLpTaskQ()[AUXIO_TASK_IDX];
    EXPECT_EQ(0, lpAuxioQ->getFutureQueueSize());
    EXPECT_EQ(0, lpAuxioQ->getReadyQueueSize());

    // Directly flush the vbucket, ensuring data is on disk.
    //  (This would normally also wake up the checkpoint remover task, but
    //   as that task was never registered with the ExecutorPool in this test
    //   environment, we need to manually remove the prev checkpoint).
    EXPECT_EQ(1, store->flushVBucket(vbid));

    bool new_ckpt_created;
    EXPECT_EQ(1, ckpt_mgr.removeClosedUnrefCheckpoints(*vb, new_ckpt_created));
    vb.reset();

    EXPECT_EQ(0, lpAuxioQ->getFutureQueueSize());
    EXPECT_EQ(0, lpAuxioQ->getReadyQueueSize());

    // Create a DCP producer, and start a stream request.
    std::string name("test_producer");
    EXPECT_EQ(ENGINE_SUCCESS,
              engine->dcpOpen(cookie,
                              /*opaque:unused*/ {},
                              /*seqno:unused*/ {},
                              DCP_OPEN_PRODUCER,
                              name,
                              {}));

    // Expect to have an ActiveStreamCheckpointProcessorTask, which is
    // initially snoozed (so we can't run it).
    EXPECT_EQ(1, lpAuxioQ->getFutureQueueSize());
    EXPECT_EQ(0, lpAuxioQ->getReadyQueueSize());

    uint64_t rollbackSeqno;
    // Actual stream request method (EvpDcpStreamReq) is static, so access via
    // the engine_interface.
    EXPECT_EQ(ENGINE_SUCCESS,
              engine->dcp.stream_req(&engine->interface, cookie, /*flags*/0,
                                     /*opaque*/0, /*vbucket*/vbid,
                                     /*start_seqno*/0, /*end_seqno*/-1,
                                     /*vb_uuid*/0xabcd, /*snap_start*/0,
                                     /*snap_end*/0, &rollbackSeqno,
                                     dummy_dcp_add_failover_cb));

    // FutureQ should now have an additional DCPBackfill task.
    EXPECT_EQ(2, lpAuxioQ->getFutureQueueSize());
    EXPECT_EQ(0, lpAuxioQ->getReadyQueueSize());

    // Create an executor 'thread' to obtain shared ownership of the next
    // AuxIO task (which should be BackfillManagerTask). As long as this
    // object has it's currentTask set to BackfillManagerTask, the task
    // will not be deleted.
    // Essentially we are simulating a concurrent thread running this task.
    CheckedExecutor backfill(task_executor, *lpAuxioQ);

    // This is the one action we really need to perform 'concurrently' - delete
    // the engine while a DCPBackfill task is still running. We spin up a
    // separate thread which will run the DCPBackfill task
    // concurrently with destroy - specifically DCPBackfill must start running
    // (and add items to the readyQ) before destroy(), it must then continue
    // running (stop after) _stopTaskGroup is invoked.
    // To achieve this we use a couple of condition variables to synchronise
    // between the two threads - the timeline needs to look like:
    //
    //  auxIO thread:  [------- DCPBackfill ----------]
    //   main thread:          [destroy()]       [ExecutorPool::_stopTaskGroup]
    //
    //  --------------------------------------------------------> time
    //
    SyncObject backfill_cv;
    SyncObject destroy_cv;
    std::thread concurrent_task_thread;

    {
        // scope for the backfill lock
        std::unique_lock<std::mutex> backfill_lh(backfill_cv);

        concurrent_task_thread = std::thread(MB20054_run_backfill_task,
                                             engine.get(),
                                             std::ref(backfill),
                                             std::ref(backfill_cv),
                                             std::ref(destroy_cv),
                                             lpAuxioQ);
        // [A] Wait for DCPBackfill to complete.
        backfill_cv.wait(backfill_lh);
    }

    ObjectRegistry::onSwitchThread(engine.get());
    // 'Destroy' the engine - this doesn't delete the object, just shuts down
    // connections, marks streams as dead etc.
    engine->destroy(/*force*/false);

    {
        // If we can get the lock we know the thread is waiting for destroy.
        std::lock_guard<std::mutex> lh(destroy_cv);
        destroy_cv.notify_one(); // move the thread on.
    }

    // Force all tasks to cancel (so we can shutdown)
    cancelAndPurgeTasks();

    // Mark the connection as dead for clean shutdown
    destroy_mock_cookie(cookie);
    engine->getDcpConnMap().manageConnections();

    // Nullify TLS engine and reset the smart pointer to force destruction.
    // We need null as the engine to stop ~CheckedExecutor path from trying
    // to touch the engine
    ObjectRegistry::onSwitchThread(nullptr);
    engine.reset();
    destroy_mock_event_callbacks();
    concurrent_task_thread.join();
}

/*
 * MB-18953 is triggered by the executorpool wake path moving tasks directly
 * into the readyQueue, thus allowing for high-priority tasks to dominiate
 * a taskqueue.
 */
TEST_F(SingleThreadedEPBucketTest, MB18953_taskWake) {
    auto& lpNonioQ = *task_executor->getLpTaskQ()[NONIO_TASK_IDX];

    ExTask hpTask = std::make_shared<TestTask>(engine.get(),
                                               TaskId::PendingOpsNotification);
    task_executor->schedule(hpTask);

    ExTask lpTask =
            std::make_shared<TestTask>(engine.get(), TaskId::DefragmenterTask);
    task_executor->schedule(lpTask);

    runNextTask(lpNonioQ, "TestTask PendingOpsNotification"); // hptask goes first
    // Ensure that a wake to the hpTask doesn't mean the lpTask gets ignored
    lpNonioQ.wake(hpTask);

    // Check 1 task is ready
    EXPECT_EQ(1, task_executor->getTotReadyTasks());
    EXPECT_EQ(1, task_executor->getNumReadyTasks(NONIO_TASK_IDX));

    runNextTask(lpNonioQ, "TestTask DefragmenterTask"); // lptask goes second

    // Run the tasks again to check that coming from ::reschedule our
    // expectations are still met.
    runNextTask(lpNonioQ, "TestTask PendingOpsNotification"); // hptask goes first

    // Ensure that a wake to the hpTask doesn't mean the lpTask gets ignored
    lpNonioQ.wake(hpTask);

    // Check 1 task is ready
    EXPECT_EQ(1, task_executor->getTotReadyTasks());
    EXPECT_EQ(1, task_executor->getNumReadyTasks(NONIO_TASK_IDX));
    runNextTask(lpNonioQ, "TestTask DefragmenterTask"); // lptask goes second
}

/*
 * MB-20735 waketime is not correctly picked up on reschedule
 */
TEST_F(SingleThreadedEPBucketTest, MB20735_rescheduleWaketime) {
    auto& lpNonioQ = *task_executor->getLpTaskQ()[NONIO_TASK_IDX];

    class SnoozingTestTask : public TestTask {
    public:
        SnoozingTestTask(EventuallyPersistentEngine* e, TaskId id)
            : TestTask(e, id) {
        }

        bool run() override {
            snooze(0.1); // snooze for 100milliseconds only
            // Rescheduled to run 100 milliseconds later..
            return true;
        }
    };

    auto task = std::make_shared<SnoozingTestTask>(
            engine.get(), TaskId::PendingOpsNotification);
    ExTask hpTask = task;
    task_executor->schedule(hpTask);

    ProcessClock::time_point waketime = runNextTask(lpNonioQ,
                                    "TestTask PendingOpsNotification");
    EXPECT_EQ(waketime, task->getWaketime()) <<
                           "Rescheduled to much later time!";
}

/*
 * Tests that we stream from only active vbuckets for DCP clients with that
 * preference
 */
TEST_F(SingleThreadedEPBucketTest, stream_from_active_vbucket_only) {
    std::map<vbucket_state_t, bool> states;
    states[vbucket_state_active] = true; /* Positive test case */
    states[vbucket_state_replica] = false; /* Negative test case */
    states[vbucket_state_pending] = false; /* Negative test case */
    states[vbucket_state_dead] = false; /* Negative test case */

    for (auto& it : states) {
        setVBucketStateAndRunPersistTask(vbid, it.first);

        /* Create a Mock Dcp producer */
        dcp_producer_t producer = new MockDcpProducer(*engine,
                                                      cookie,
                                                      "test_producer",
                                                      /*flags*/ 0,
                                                      {/*no json*/});

        /* Try to open stream on replica vb with
           DCP_ADD_STREAM_ACTIVE_VB_ONLY flag */
        uint64_t rollbackSeqno;
        auto err = producer->streamRequest(/*flags*/
                                           DCP_ADD_STREAM_ACTIVE_VB_ONLY,
                                           /*opaque*/0,
                                           /*vbucket*/vbid,
                                           /*start_seqno*/0,
                                           /*end_seqno*/-1,
                                           /*vb_uuid*/0xabcd,
                                           /*snap_start*/0,
                                           /*snap_end*/0,
                                           &rollbackSeqno,
                                           SingleThreadedEPBucketTest::fakeDcpAddFailoverLog);

        if (it.second) {
            EXPECT_EQ(ENGINE_SUCCESS, err) << "Unexpected error code";
            producer->closeStream(/*opaque*/0, /*vbucket*/vbid);
        } else {
            EXPECT_EQ(ENGINE_NOT_MY_VBUCKET, err) << "Unexpected error code";
        }
    }
}

TEST_F(SingleThreadedEPBucketTest, pre_expiry_xattrs) {
    auto& kvbucket = *engine->getKVBucket();

    setVBucketStateAndRunPersistTask(vbid, vbucket_state_active);

    auto xattr_data = createXattrValue("value");

    auto itm = store_item(vbid,
                          makeStoredDocKey("key"),
                          xattr_data,
                          1,
                          {cb::engine_errc::success},
                          PROTOCOL_BINARY_DATATYPE_XATTR);

    ItemMetaData metadata;
    uint32_t deleted;
    uint8_t datatype;
    kvbucket.getMetaData(makeStoredDocKey("key"), vbid, cookie, metadata,
                         deleted, datatype);
    auto prev_revseqno = metadata.revSeqno;
    EXPECT_EQ(1, prev_revseqno) << "Unexpected revision sequence number";
    itm.setRevSeqno(1);
    kvbucket.deleteExpiredItem(itm, ep_real_time() + 1, ExpireBy::Pager);

    get_options_t options = static_cast<get_options_t>(QUEUE_BG_FETCH |
                                                       HONOR_STATES |
                                                       TRACK_REFERENCE |
                                                       DELETE_TEMP |
                                                       HIDE_LOCKED_CAS |
                                                       TRACK_STATISTICS |
                                                       GET_DELETED_VALUE);
    GetValue gv = kvbucket.get(makeStoredDocKey("key"), vbid, cookie, options);
    EXPECT_EQ(ENGINE_SUCCESS, gv.getStatus());

    auto get_itm = gv.item.get();
    auto get_data = const_cast<char*>(get_itm->getData());

    cb::byte_buffer value_buf{reinterpret_cast<uint8_t*>(get_data),
                              get_itm->getNBytes()};
    cb::xattr::Blob new_blob(value_buf);

    const std::string& cas_str{"{\"cas\":\"0xdeadbeefcafefeed\"}"};
    const std::string& sync_str = to_string(new_blob.get(to_const_byte_buffer("_sync")));

    EXPECT_EQ(cas_str, sync_str) << "Unexpected system xattrs";
    EXPECT_TRUE(new_blob.get(to_const_byte_buffer("user")).empty()) <<
              "The user attribute should be gone";
    EXPECT_TRUE(new_blob.get(to_const_byte_buffer("meta")).empty()) <<
              "The meta attribute should be gone";

    kvbucket.getMetaData(makeStoredDocKey("key"), vbid, cookie, metadata,
                         deleted, datatype);
    EXPECT_EQ(prev_revseqno + 1, metadata.revSeqno) <<
             "Unexpected revision sequence number";

}

class WarmupTest : public SingleThreadedKVBucketTest {
public:
    /**
     * Test is currently using couchstore API directly to make the VB appear old
     */
    static void rewriteVBStateAs25x(uint16_t vbucket) {
        std::string filename = std::string(test_dbname) + "/" +
                               std::to_string(vbucket) + ".couch.1";
        Db* handle;
        couchstore_error_t err = couchstore_open_db(
                filename.c_str(), COUCHSTORE_OPEN_FLAG_CREATE, &handle);

        ASSERT_EQ(COUCHSTORE_SUCCESS, err) << "Failed to open new database";

        // Create a 2.5 _local/vbstate
        std::string vbstate2_5_x =
                "{\"state\": \"active\","
                " \"checkpoint_id\": \"1\","
                " \"max_deleted_seqno\": \"0\"}";
        LocalDoc vbstate;
        vbstate.id.buf = (char*)"_local/vbstate";
        vbstate.id.size = sizeof("_local/vbstate") - 1;
        vbstate.json.buf = (char*)vbstate2_5_x.c_str();
        vbstate.json.size = vbstate2_5_x.size();
        vbstate.deleted = 0;

        err = couchstore_save_local_document(handle, &vbstate);
        ASSERT_EQ(COUCHSTORE_SUCCESS, err) << "Failed to write local document";
        couchstore_commit(handle);
        couchstore_close_file(handle);
        couchstore_free_db(handle);
    }
<<<<<<< HEAD
=======

    void resetEngineAndWarmup() {
        resetEngineAndEnableWarmup();
        // Now get the engine warmed up
        runReadersUntilWarmedUp();
    }

    /**
     * Destroy engine and replace it with a new engine that can be warmed up.
     * Finally, run warmup.
     */
    void resetEngineAndEnableWarmup() {
        shutdownAndPurgeTasks();
        std::string config = config_string;

        // check if warmup=false needs replacing with warmup=true
        size_t pos;
        std::string warmupT = "warmup=true";
        std::string warmupF = "warmup=false";
        if ((pos = config.find(warmupF)) != std::string::npos) {
            config.replace(pos, warmupF.size(), warmupT);
        } else {
            config += warmupT;
        }

        reinitialise(config);

        engine->getKVBucket()->initializeWarmupTask();
        engine->getKVBucket()->startWarmupTask();
    }
>>>>>>> 08147f3d
};

TEST_F(WarmupTest, hlcEpoch) {
    setVBucketStateAndRunPersistTask(vbid, vbucket_state_active);

    // Store an item, then make the VB appear old ready for warmup
    store_item(vbid, makeStoredDocKey("key1"), "value");
    flush_vbucket_to_disk(vbid);
    rewriteVBStateAs25x(vbid);

    resetEngineAndWarmup();

    {
        auto vb = engine->getKVBucket()->getVBucket(vbid);
        // We've warmed up from a down-level vbstate, so expect epoch to be
        // HlcCasSeqnoUninitialised
        ASSERT_EQ(HlcCasSeqnoUninitialised, vb->getHLCEpochSeqno());

        // Store a new key, the flush will change hlc_epoch to be the next seqno
        // (2)
        store_item(vbid, makeStoredDocKey("key2"), "value");
        flush_vbucket_to_disk(vbid);

        EXPECT_EQ(2, vb->getHLCEpochSeqno());

        // Store a 3rd item
        store_item(vbid, makeStoredDocKey("key3"), "value");
        flush_vbucket_to_disk(vbid);
    }

    // Warmup again, hlcEpoch will still be 2
    resetEngineAndWarmup();
    auto vb = engine->getKVBucket()->getVBucket(vbid);
    EXPECT_EQ(2, vb->getHLCEpochSeqno());

    // key1 stored before we established the epoch should have cas_is_hlc==false
    auto item1 = store->get(makeStoredDocKey("key1"), vbid, nullptr, {});
    ASSERT_EQ(ENGINE_SUCCESS, item1.getStatus());
    auto info1 = engine->getItemInfo(*item1.item);
    EXPECT_FALSE(info1.cas_is_hlc);

    // key2 should have a CAS generated from the HLC
    auto item2 = store->get(makeStoredDocKey("key2"), vbid, nullptr, {});
    ASSERT_EQ(ENGINE_SUCCESS, item2.getStatus());
    auto info2 = engine->getItemInfo(*item2.item);
    EXPECT_TRUE(info2.cas_is_hlc);
}

TEST_F(WarmupTest, mightContainXattrs) {
    setVBucketStateAndRunPersistTask(vbid, vbucket_state_active);

    // Store an item, then make the VB appear old ready for warmup
    store_item(vbid, makeStoredDocKey("key1"), "value");
    flush_vbucket_to_disk(vbid);
    rewriteVBStateAs25x(vbid);

    resetEngineAndWarmup();
    {
        auto vb = engine->getKVBucket()->getVBucket(vbid);
        EXPECT_FALSE(vb->mightContainXattrs());

        auto xattr_data = createXattrValue("value");

        auto itm = store_item(vbid,
                              makeStoredDocKey("key"),
                              xattr_data,
                              1,
                              {cb::engine_errc::success},
                              PROTOCOL_BINARY_DATATYPE_XATTR);

        EXPECT_TRUE(vb->mightContainXattrs());

        flush_vbucket_to_disk(vbid);
    }
    // Warmup - we should have xattr dirty
    resetEngineAndWarmup();

    EXPECT_TRUE(engine->getKVBucket()->getVBucket(vbid)->mightContainXattrs());
}

TEST_F(WarmupTest, MB_25197) {
    setVBucketStateAndRunPersistTask(vbid, vbucket_state_active);

    // Store an item, then make the VB appear old ready for warmup
    store_item(vbid, makeStoredDocKey("key1"), "value");
    flush_vbucket_to_disk(vbid);

    resetEngineAndEnableWarmup();

    // Manually run the reader queue so that the warmup tasks execute whilst we
    // perform setVbucketState calls
    auto& readerQueue = *task_executor->getLpTaskQ()[READER_TASK_IDX];
    EXPECT_EQ(nullptr, store->getVBuckets().getBucket(vbid));
    auto notifications = get_number_of_mock_cookie_io_notifications(cookie);
    while (engine->getKVBucket()->shouldSetVBStateBlock(cookie)) {
        CheckedExecutor executor(task_executor, readerQueue);
        // Do a setVBState but don't flush it through. This call should be
        // failed ewouldblock whilst warmup has yet to attempt to create VBs.
        EXPECT_EQ(ENGINE_EWOULDBLOCK,
                  store->setVBucketState(vbid,
                                         vbucket_state_active,
                                         /*transfer*/ false,
                                         cookie));
        executor.runCurrentTask();
    }

    EXPECT_GT(get_number_of_mock_cookie_io_notifications(cookie),
              notifications);
    EXPECT_NE(nullptr, store->getVBuckets().getBucket(vbid));
    EXPECT_EQ(ENGINE_SUCCESS,
              store->setVBucketState(vbid,
                                     vbucket_state_active,
                                     /*transfer*/ false));

    // finish warmup so the test can exit
    while (engine->getKVBucket()->isWarmingUp()) {
        CheckedExecutor executor(task_executor, readerQueue);
        executor.runCurrentTask();
    }
}

// Test that we can push a DCP_DELETION which pretends to be from a delete
// with xattrs, i.e. the delete has a value containing only system xattrs
// The MB was created because this code would actually trigger an exception
TEST_F(SingleThreadedEPBucketTest, mb25273) {
    // We need a replica VB
    setVBucketStateAndRunPersistTask(vbid, vbucket_state_replica);

    auto consumer = new MockDcpConsumer(*engine, cookie, "test_consumer");
    int opaque = 1;
    ASSERT_EQ(ENGINE_SUCCESS, consumer->addStream(opaque, vbid, /*flags*/ 0));

    std::string key = "key";
    std::string body = "body";

    // Manually manage the xattr blob - later we will prune user keys
    cb::xattr::Blob blob;

    blob.set(to_const_byte_buffer("key1"),
             to_const_byte_buffer("{\"author\":\"bubba\"}"));
    blob.set(to_const_byte_buffer("_sync"),
             to_const_byte_buffer("{\"cas\":\"0xdeadbeefcafefeed\"}"));

    auto xattr_value = blob.finalize();

    std::string data;
    std::copy(xattr_value.buf,
              xattr_value.buf + xattr_value.len,
              std::back_inserter(data));
    std::copy(
            body.c_str(), body.c_str() + body.size(), std::back_inserter(data));

    const DocKey docKey{key, DocNamespace::DefaultCollection};
    cb::const_byte_buffer value{reinterpret_cast<const uint8_t*>(data.data()),
                                data.size()};

    // Send mutation in a single seqno snapshot
    int64_t bySeqno = 1;
    EXPECT_EQ(ENGINE_SUCCESS,
              consumer->snapshotMarker(
                      opaque, vbid, bySeqno, bySeqno, MARKER_FLAG_CHK));
    EXPECT_EQ(ENGINE_SUCCESS,
              consumer->mutation(opaque,
                                 docKey,
                                 value,
                                 0, // priv bytes
                                 PROTOCOL_BINARY_DATATYPE_XATTR,
                                 2, // cas
                                 vbid,
                                 0xf1a95, // flags
                                 bySeqno,
                                 0, // rev seqno
                                 0, // exptime
                                 0, // locktime
                                 {}, // meta
                                 0)); // nru
    EXPECT_EQ(1, store->flushVBucket(vbid));
    bySeqno++;

    // Send deletion in a single seqno snapshot and send a doc with only system
    // xattrs to simulate what an active would send
    blob.prune_user_keys();
    value = blob.finalize();
    EXPECT_NE(0, value.size());
    EXPECT_EQ(ENGINE_SUCCESS,
              consumer->snapshotMarker(
                      opaque, vbid, bySeqno, bySeqno, MARKER_FLAG_CHK));
    EXPECT_EQ(ENGINE_SUCCESS,
              consumer->deletion(opaque,
                                 docKey,
                                 value,
                                 /*priv_bytes*/ 0,
                                 PROTOCOL_BINARY_DATATYPE_XATTR,
                                 /*cas*/ 3,
                                 vbid,
                                 bySeqno,
                                 /*revSeqno*/ 0,
                                 /*meta*/ {}));
    EXPECT_EQ(1, store->flushVBucket(vbid));
    /* Close stream before deleting the connection */
    ASSERT_EQ(ENGINE_SUCCESS, consumer->closeStream(opaque, vbid));

    setVBucketStateAndRunPersistTask(vbid, vbucket_state_active);

    get_options_t options = static_cast<get_options_t>(
            QUEUE_BG_FETCH | HONOR_STATES | TRACK_REFERENCE | DELETE_TEMP |
            HIDE_LOCKED_CAS | TRACK_STATISTICS | GET_DELETED_VALUE);
    auto gv = store->get(docKey, vbid, cookie, options);
    EXPECT_EQ(ENGINE_EWOULDBLOCK, gv.getStatus());

    // Manually run the bgfetch task.
    MockGlobalTask mockTask(engine->getTaskable(), TaskId::MultiBGFetcherTask);
    store->getVBucket(vbid)->getShard()->getBgFetcher()->run(&mockTask);
    gv = store->get(docKey, vbid, cookie, GET_DELETED_VALUE);
    ASSERT_EQ(ENGINE_SUCCESS, gv.getStatus());

    // check it's there and deleted with the expected value length
    EXPECT_TRUE(gv.item->isDeleted());
    EXPECT_EQ(0, gv.item->getFlags()); // flags also still zero
    EXPECT_EQ(3, gv.item->getCas());
    EXPECT_EQ(value.size(), gv.item->getValue()->vlength());
}<|MERGE_RESOLUTION|>--- conflicted
+++ resolved
@@ -1453,8 +1453,6 @@
         couchstore_close_file(handle);
         couchstore_free_db(handle);
     }
-<<<<<<< HEAD
-=======
 
     void resetEngineAndWarmup() {
         resetEngineAndEnableWarmup();
@@ -1485,7 +1483,6 @@
         engine->getKVBucket()->initializeWarmupTask();
         engine->getKVBucket()->startWarmupTask();
     }
->>>>>>> 08147f3d
 };
 
 TEST_F(WarmupTest, hlcEpoch) {
