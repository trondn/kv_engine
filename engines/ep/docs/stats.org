--- conflicted
+++ resolved
@@ -23,7 +23,6 @@
 
 ** Toplevel Stats
 
-<<<<<<< HEAD
 | Stat                                  | Description                             |
 |---------------------------------------+-----------------------------------------|
 | uuid                                  | The unique identifier for the bucket    |
@@ -303,6 +302,8 @@
 | ep_defragmenter_num_visited           | Number of items visited (considered     |
 |                                       | for defragmentation) by the             |
 |                                       | defragmenter task.                      |
+| ep_defragmenter_sv_num_moved          | Number of StoredValues moved by the     |
+|                                       | defragmentater task.                    |
 | ep_item_compressor_interval           | How often item compressor task should   |
 |                                       | be run (in milliseconds).               |
 | ep_item_compressor_num_compressed     | Number of items compressed by the       |
@@ -343,328 +344,6 @@
 |                                       | features like xattrs/collections        |
 | ep_retain_erroneous_tombstones        | If True, compactor will retain erroneous|
 |                                       | tombstones.                             |
-=======
-| Stat                               | Description                            |
-|------------------------------------+----------------------------------------|
-| uuid                               | The unique identifier for the bucket   |
-| ep_version                         | Version number of ep_engine            |
-| ep_storage_age                     | Seconds since most recently            |
-|                                    | stored object was initially queued     |
-| ep_storage_age_highwat             | ep_storage_age high water mark         |
-| ep_startup_time                    | System-generated engine startup time   |
-| ep_data_age                        | Seconds since most recently            |
-|                                    | stored object was modified             |
-| ep_data_age_highwat                | ep_data_age high water mark            |
-| ep_data_write_failed               | Total compaction and commit failures   |
-| ep_num_workers                     | Global number of shared worker threads |
-| ep_bucket_priority                 | Priority assigned to the bucket        |
-| ep_total_enqueued                  | Total number of items queued for       |
-|                                    | persistence                            |
-| ep_total_new_items                 | Total number of persisted new items    |
-| ep_total_del_items                 | Total number of persisted deletions    |
-| ep_total_persisted                 | Total number of items persisted        |
-| ep_item_flush_failed               | Number of times an item failed to      |
-|                                    | flush due to storage errors            |
-| ep_item_commit_failed              | Number of times a transaction failed   |
-|                                    | to commit due to storage errors        |
-| ep_item_begin_failed               | Number of times a transaction failed   |
-|                                    | to start due to storage errors         |
-| ep_expired_access                  | Number of times an item was expired on |
-|                                    | application access.                    |
-| ep_expired_compactor               | Number of times an item was expired by |
-|                                    | the ep engine compactor                |
-| ep_expired_pager                   | Number of times an item was expired by |
-|                                    | ep engine item pager                   |
-| ep_item_flush_expired              | Number of times an item is not flushed |
-|                                    | due to the expiry of the item          |
-| ep_queue_size                      | Number of items queued for storage     |
-| ep_vb_backfill_queue_size          | Number of items in vb backfill queues  |
-| ep_flusher_todo                    | Number of items currently being        |
-|                                    | written                                |
-| ep_flusher_state                   | Current state of the flusher thread    |
-| ep_commit_num                      | Total number of write commits          |
-| ep_commit_time                     | Number of milliseconds of most recent  |
-|                                    | commit                                 |
-| ep_commit_time_total               | Cumulative milliseconds spent          |
-|                                    | committing                             |
-| ep_vbucket_del                     | Number of vbucket deletion events      |
-| ep_vbucket_del_fail                | Number of failed vbucket deletion      |
-|                                    | events                                 |
-| ep_vbucket_del_max_walltime        | Max wall time (µs) spent by deleting   |
-|                                    | a vbucket                              |
-| ep_vbucket_del_avg_walltime        | Avg wall time (µs) spent by deleting   |
-|                                    | a vbucket                              |
-| ep_pending_compactions             | Number of pending vbucket compactions  |
-| ep_rollback_count                  | Number of rollbacks on consumer        |
-| ep_flush_duration_total            | Cumulative milliseconds spent flushing |
-| ep_flush_all                       | True if disk flush_all is scheduled    |
-| ep_num_ops_get_meta                | Number of getMeta operations           |
-| ep_num_ops_set_meta                | Number of setWithMeta operations       |
-| ep_num_ops_del_meta                | Number of delWithMeta operations       |
-| ep_num_ops_set_meta_res_failed     | Number of setWithMeta ops that failed  |
-|                                    | conflict resolution                    |
-| ep_num_ops_del_meta_res_failed     | Number of delWithMeta ops that failed  |
-|                                    | conflict resolution                    |
-| ep_num_ops_set_ret_meta            | Number of setRetMeta operations        |
-| ep_num_ops_del_ret_meta            | Number of delRetMeta operations        |
-| ep_num_ops_get_meta_on_set_meta    | Num of background getMeta operations   |
-|                                    | spawn due to setWithMeta operations    |
-| curr_items                         | Num items in active vbuckets (temp +   |
-|                                    | live)                                  |
-| curr_temp_items                    | Num temp items in active vbuckets      |
-| curr_items_tot                     | Num current items including those not  |
-|                                    | active (replica, dead and pending      |
-|                                    | states)                                |
-| ep_kv_size                         | Memory used to store item metadata,    |
-|                                    | keys and values, no matter the         |
-|                                    | vbucket's state. If an item's value is |
-|                                    | ejected, this stats will be            |
-|                                    | decremented by the size of the item's  |
-|                                    | value.                                 |
-| ep_blob_num                        | The number of blob objects in the cache|
-| ep_blob_overhead                   | The "unused" memory caused by the      |
-|                                    | allocator returning bigger chunks than |
-|                                    | requested                              |
-| ep_value_size                      | Memory used to store values for        |
-|                                    | resident keys                          |
-| ep_storedval_size                  | Memory used by storedval objects       |
-| ep_storedval_overhead              | The "unused" memory caused by the      |
-|                                    | allocator returning bigger chunks than |
-|                                    | requested                              |
-| ep_storedval_num                   | The number of storedval objects        |
-|                                    | allocated                              |
-| ep_overhead                        | Extra memory used by transient data    |
-|                                    | like persistence queues, replication   |
-|                                    | queues, checkpoints, etc               |
-| ep_item_num                        | The number of item objects allocated   |
-| ep_mem_low_wat                     | Low water mark for auto-evictions      |
-| ep_mem_low_wat_percent             | Low water mark (as a percentage)       |
-| ep_mem_high_wat                    | High water mark for auto-evictions     |
-| ep_mem_high_wat_percent            | High water mark (as a percentage)      |
-| ep_total_cache_size                | The total byte size of all items, no   |
-|                                    | matter the vbucket's state, no matter  |
-|                                    | if an item's value is ejected          |
-| ep_oom_errors                      | Number of times unrecoverable OOMs     |
-|                                    | happened while processing operations   |
-| ep_tmp_oom_errors                  | Number of times temporary OOMs         |
-|                                    | happened while processing operations   |
-| ep_mem_tracker_enabled             | True if memory usage tracker is        |
-|                                    | enabled                                |
-| ep_bg_fetched                      | Number of items fetched from disk      |
-| ep_bg_fetch_avg_read_amplification | Average read amplification for all background fetch operations - ratio of read()s to documents fetched. |
-| ep_bg_meta_fetched                 | Number of meta items fetched from disk |
-| ep_bg_remaining_items              | Number of remaining bg fetch items     |
-| ep_bg_remaining_jobs               | Number of remaining bg fetch jobs      |
-| ep_max_bg_remaining_jobs           | Max number of remaining bg fetch jobs  |
-|                                    | that we have seen in the queue so far  |
-| ep_num_pager_runs                  | Number of times we ran pager loops     |
-|                                    | to seek additional memory              |
-| ep_num_expiry_pager_runs           | Number of times we ran expiry pager    |
-|                                    | loops to purge expired items from      |
-|                                    | memory/disk                            |
-| ep_num_freq_decayer_runs           | Number of times we ran the freq decayer|
-|                                    | task because a frequency counter has   |
-|                                    | become saturated                       |
-| ep_num_access_scanner_runs         | Number of times we ran accesss scanner |
-|                                    | to snapshot working set                |
-| ep_num_access_scanner_skips        | Number of times accesss scanner task   |
-|                                    | decided not to generate access log     |
-| ep_access_scanner_num_items        | Number of items that last access       |
-|                                    | scanner task swept to access log.      |
-| ep_access_scanner_task_time        | Time of the next access scanner task   |
-|                                    | (GMT), NOT_SCHEDULED if access scanner |
-|                                    | has been disabled                      |
-| ep_access_scanner_last_runtime     | Number of seconds that last access     |
-|                                    | scanner task took to complete.         |
-| ep_expiry_pager_task_time          | Time of the next expiry pager task     |
-|                                    | (GMT), NOT_SCHEDULED if expiry pager   |
-|                                    | has been disabled
-| ep_items_rm_from_checkpoints       | Number of items removed from closed    |
-|                                    | unreferenced checkpoints               |
-| ep_num_value_ejects                | Number of times item values got        |
-|                                    | ejected from memory to disk            |
-| ep_num_eject_failures              | Number of items that could not be      |
-|                                    | ejected                                |
-| ep_num_not_my_vbuckets             | Number of times Not My VBucket         |
-|                                    | exception happened during runtime      |
-| ep_dbname                          | DB path                                |
-| ep_pending_ops                     | Number of ops awaiting pending         |
-|                                    | vbuckets                               |
-| ep_pending_ops_total               | Total blocked pending ops since reset  |
-| ep_pending_ops_max                 | Max ops seen awaiting 1 pending        |
-|                                    | vbucket                                |
-| ep_pending_ops_max_duration        | Max time (µs) used waiting on pending  |
-|                                    | vbuckets                               |
-| ep_bg_num_samples                  | The number of samples included in the  |
-|                                    | average                                |
-| ep_bg_min_wait                     | The shortest time (µs) in the wait     |
-|                                    | queue                                  |
-| ep_bg_max_wait                     | The longest time (µs) in the wait      |
-|                                    | queue                                  |
-| ep_bg_wait_avg                     | The average wait time (µs) for an item |
-|                                    | before it's serviced by the dispatcher |
-| ep_bg_min_load                     | The shortest load time (µs)            |
-| ep_bg_max_load                     | The longest load time (µs)             |
-| ep_bg_load_avg                     | The average time (µs) for an item to   |
-|                                    | be loaded from the persistence layer   |
-| ep_num_non_resident                | The number of non-resident items       |
-| ep_bg_wait                         | The total elapse time for the wait     |
-|                                    | queue                                  |
-| ep_bg_load                         | The total elapse time for items to be  |
-|                                    | loaded from the persistence layer      |
-| ep_allow_data_loss_during_shutdown | Whether data loss is allowed during    |
-|                                    | server shutdown                        |
-| ep_alog_block_size                 | Access log block size                  |
-| ep_alog_path                       | Path to the access log                 |
-| ep_access_scanner_enabled          | Status of access scanner task          |
-| ep_alog_sleep_time                 | Interval between access scanner runs   |
-|                                    | in minutes                             |
-| ep_alog_task_time                  | Hour in GMT time when access scanner   |
-|                                    | task is scheduled to run               |
-| ep_backend                         | The backend that is being used for     |
-|                                    | data persistence                       |
-| ep_backfill_mem_threshold          | The maximum percentage of memory that  |
-|                                    | the backfill task can consume before   |
-|                                    | it is made to back off.                |
-| ep_bg_fetch_delay                  | The amount of time to wait before      |
-|                                    | doing a background fetch               |
-| ep_bfilter_enabled                 | Bloom filter use: enabled or disabled  |
-| ep_bfilter_key_count               | Minimum key count that bloom filter    |
-|                                    | will accomodate                        |
-| ep_bfilter_fp_prob                 | Bloom filter's allowed false positive  |
-|                                    | probability                            |
-| ep_bfilter_residency_threshold     | Resident ratio threshold for full      |
-|                                    | eviction policy, after which bloom     |
-|                                    | switches modes from accounting just    |
-|                                    | non resident items and deletes to      |
-|                                    | accounting all items                   |
-| ep_bucket_type                     | The bucket type                        |
-| ep_chk_max_items                   | The number of items allowed in a       |
-|                                    | checkpoint before a new one is created |
-| ep_chk_period                      | The maximum lifetime of a checkpoint   |
-|                                    | before a new one is created            |
-| ep_chk_persistence_remains         | Number of remaining vbuckets for       |
-|                                    | checkpoint persistence                 |
-| ep_chk_persistence_timeout         | Timeout for vbucket checkpoint         |
-|                                    | persistence                            |
-| ep_chk_remover_stime               | The time interval for purging closed   |
-|                                    | checkpoints from memory                |
-| ep_config_file                     | The location of the ep-engine config   |
-|                                    | file                                   |
-| ep_couch_bucket                    | The name of this bucket                |
-| ep_couch_host                      | The hostname that the couchdb views    |
-|                                    | server is listening on                 |
-| ep_couch_port                      | The port the couchdb views server is   |
-|                                    | listening on                           |
-| ep_couch_reconnect_sleeptime       | The amount of time to wait before      |
-|                                    | reconnecting to couchdb                |
-| ep_data_traffic_enabled            | Whether or not data traffic is enabled |
-|                                    | for this bucket                        |
-| ep_db_data_size                    | Total size of valid data in db files   |
-| ep_db_file_size                    | Total size of the db files             |
-| ep_degraded_mode                   | True if the engine is either warming   |
-|                                    | up or data traffic is disabled         |
-| ep_enable_chk_merge                | True if merging closed checkpoints is  |
-|                                    | enabled.                               |
-| ep_exp_pager_enabled               | True if the expiry pager is enabled    |
-| ep_exp_pager_stime                 | The time interval for purging expired  |
-|                                    | items from memory                      |
-| ep_exp_pager_initial_run_time      | An initial start time for the expiry   |
-|                                    | pager task in GMT                      |
-| ep_fsync_after_every_n_bytes_written | If non-zero, perform an fsync after every N bytes written to disk |
-| ep_getl_default_timeout            | The default getl lock duration         |
-| ep_getl_max_timeout                | The maximum getl lock duration         |
-| ep_ht_locks                        | The amount of locks per vb hashtable   |
-| ep_ht_size                         | The initial size of each vb hashtable  |
-| ep_item_num_based_new_chk          | True if the number of items in the     |
-|                                    | current checkpoint plays a role in a   |
-|                                    | new checkpoint creation                |
-| ep_keep_closed_chks                | True if we want to keep the closed     |
-|                                    | checkpoints for each vbucket unless    |
-|                                    | the memory usage is above high water   |
-|                                    | mark                                   |
-| ep_max_checkpoints                 | The maximum amount of checkpoints that |
-|                                    | can be in memory per vbucket           |
-| ep_max_item_size                   | The maximum value size                 |
-| ep_max_size                        | The maximum amount of memory this      |
-|                                    | bucket can use                         |
-| ep_max_vbuckets                    | The maximum amount of vbuckets that    |
-|                                    | can exist in this bucket               |
-| ep_mutation_mem_threshold          | The ratio of total memory available    |
-|                                    | that we should start sending temp oom  |
-|                                    | or oom message when hitting            |
-| ep_pager_active_vb_pcnt            | Active vbuckets paging percentage      |
-| ep_replication_throttle_cap_pcnt   | Percentage of total items in write     |
-|                                    | queue at which we throttle dcp input   |
-| ep_replication_throttle_queue_cap  | Max size of a write queue to throttle  |
-|                                    | incoming dcp input                     |
-| ep_replication_throttle_threshold  | Percentage of max mem at which we      |
-|                                    | begin NAKing dcp input                 |
-| ep_uncommitted_items               | The amount of items that have not been |
-|                                    | written to disk                        |
-| ep_warmup                          | Shows if warmup is enabled / disabled  |
-| ep_warmup_batch_size               | The size of each batch loaded during   |
-|                                    | warmup                                 |
-| ep_warmup_dups                     | Number of Duplicate items encountered  |
-|                                    | during warmup                          |
-| ep_warmup_min_items_threshold      | Percentage of total items warmed up    |
-|                                    | before we enable traffic               |
-| ep_warmup_min_memory_threshold     | Percentage of max mem warmed up before |
-|                                    | we enable traffic                      |
-| ep_warmup_oom                      | The amount of oom errors that occured  |
-|                                    | during warmup                          |
-| ep_warmup_thread                   | The status of the warmup thread        |
-| ep_warmup_time                     | The amount of time warmup took         |
-| ep_workload_pattern                | Workload pattern (mixed, read_heavy,   |
-|                                    | write_heavy) monitored at runtime      |
-| ep_defragmenter_interval           | How often defragmenter task should be  |
-|                                    | run (in seconds).                      |
-| ep_defragmenter_num_moved          | Number of items moved by the           |
-|                                    | defragmentater task.                   |
-| ep_defragmenter_sv_num_moved       | Number of StoredValues moved by the    |
-|                                    | defragmentater task.                   |
-| ep_defragmenter_num_visited        | Number of items visited (considered    |
-|                                    | for defragmentation) by the            |
-|                                    | defragmenter task.                     |
-| ep_item_compressor_interval        | How often item compressor task should  |
-|                                    | be run (in milliseconds).              |
-| ep_item_compressor_num_compressed  | Number of items compressed by the      |
-|                                    | item compressor task.                  |
-| ep_item_compressor_num_visited     | Number of items visited (considered    |
-|                                    | for compression) by the                |
-|                                    | item compressor task.                  |
-| ep_cursor_dropping_lower_threshold | Memory threshold below which checkpoint|
-|                                    | remover will discontinue cursor        |
-|                                    | dropping.                              |
-| ep_cursor_dropping_upper_threshold | Memory threshold above which checkpoint|
-|                                    | remover will start cursor dropping     |
-| ep_cursors_dropped                 | Number of cursors dropped by the       |
-|                                    | checkpoint remover                     |
-| ep_cursor_memory_freed             | Amount of memory freed through dropping|
-|                                    | checkpoint cursors                     |
-| ep_active_hlc_drift                | The total absolute drift for all active|
-|                                    | vbuckets. This is microsecond          |
-|                                    | granularity.                           |
-| ep_active_hlc_drift_count          | The number of updates applied to       |
-|                                    | ep_active_hlc_drift.                   |
-| ep_replica_hlc_drift               | The total absolute drift for all       |
-|                                    | replica vbuckets. This is microsecond  |
-|                                    | granularity.                           |
-| ep_replica_hlc_drift_count         | The number of updates applied to       |
-|                                    | ep_replica_hlc_drift.                  |
-| ep_active_ahead_exceptions         | The total number of ahead exceptions   |
-|                                    | for all active vbuckets.               |
-| ep_active_behind_exceptions        | The total number of behind exceptions  |
-|                                    | for all active vbuckets.               |
-| ep_replica_ahead_exceptions        | The total number of ahead exceptions   |
-|                                    | for all replica vbuckets.              |
-| ep_replica_behind_exceptions       | The total number of behind exceptions  |
-|                                    | for all replica vbuckets.              |
-| ep_clock_cas_drift_threshold_excee-| ep_active_ahead_exceptions +           |
-| ded                                | ep_replica_ahead_exceptions            |
-| ep_dcp_noop_mandatory_for_v5_featu-|If True,NOOP will be required for using |
-| res                                | features like xattrs/collections       |
->>>>>>> 7f9f80f5
 
 CouchRocks specific
 | Stat                                    | Description                       |
