--- conflicted
+++ resolved
@@ -2173,14 +2173,10 @@
 
     static double mutationMemThreshold;
 
-<<<<<<< HEAD
-    friend class VBucketTest;
+    friend class VBucketTestBase;
     friend class VBucketDurabilityTest;
     friend class DurabilityMonitorTest;
     friend class SingleThreadedActiveStreamTest;
-=======
-    friend class VBucketTestBase;
->>>>>>> ecc244d9
 
     DISALLOW_COPY_AND_ASSIGN(VBucket);
 };
