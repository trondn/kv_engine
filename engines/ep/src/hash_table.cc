--- conflicted
+++ resolved
@@ -727,9 +727,6 @@
 
     v.restoreValue(itm);
 
-<<<<<<< HEAD
-    increaseCacheSize(v.getValue()->valueSize());
-=======
     if (v.isDeleted()) {
         ++numDeletedItems;
         // We have restored a deleted item. This doesn't count as an alive
@@ -740,8 +737,7 @@
         ++numTotalItems;
     }
 
-    increaseCacheSize(v.getValue()->length());
->>>>>>> 11de9986
+    increaseCacheSize(v.getValue()->valueSize());
     return true;
 }
 
