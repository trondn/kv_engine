/* -*- Mode: C++; tab-width: 4; c-basic-offset: 4; indent-tabs-mode: nil -*- */
/*
 *     Copyright 2015 Couchbase, Inc
 *
 *   Licensed under the Apache License, Version 2.0 (the "License");
 *   you may not use this file except in compliance with the License.
 *   You may obtain a copy of the License at
 *
 *       http://www.apache.org/licenses/LICENSE-2.0
 *
 *   Unless required by applicable law or agreed to in writing, software
 *   distributed under the License is distributed on an "AS IS" BASIS,
 *   WITHOUT WARRANTIES OR CONDITIONS OF ANY KIND, either express or implied.
 *   See the License for the specific language governing permissions and
 *   limitations under the License.
 */

#include "vbucket.h"
#include "atomic.h"
#include "bgfetcher.h"
#include "bucket_logger.h"
#include "checkpoint.h"
#include "checkpoint_manager.h"
#include "collections/collection_persisted_stats.h"
#include "conflict_resolution.h"
#include "dcp/dcpconnmap.h"
#include "durability/active_durability_monitor.h"
#include "durability/passive_durability_monitor.h"
#include "ep_engine.h"
#include "ep_time.h"
#include "ep_types.h"
#include "failover-table.h"
#include "flusher.h"
#include "hash_table.h"
#include "kvstore.h"
#include "pre_link_document_context.h"
#include "statwriter.h"
#include "stored_value_factories.h"
#include "vb_filter.h"
#include "vbucket_state.h"
#include "vbucketdeletiontask.h"

#include <folly/lang/Assume.h>
#include <memcached/protocol_binary.h>
#include <memcached/server_document_iface.h>
#include <platform/compress.h>
#include <xattr/blob.h>
#include <xattr/utils.h>

#include <gsl.h>
#include <logtags.h>
#include <functional>
#include <list>
#include <set>
#include <string>
#include <vector>

using namespace std::string_literals;

/* Macros */
const auto MIN_CHK_FLUSH_TIMEOUT = std::chrono::seconds(10);
const auto MAX_CHK_FLUSH_TIMEOUT = std::chrono::seconds(30);

/* Statics definitions */
cb::AtomicDuration VBucket::chkFlushTimeout(MIN_CHK_FLUSH_TIMEOUT);
double VBucket::mutationMemThreshold = 0.9;

VBucketFilter VBucketFilter::filter_diff(const VBucketFilter &other) const {
    std::vector<Vbid> tmp(acceptable.size() + other.size());
    std::vector<Vbid>::iterator end;
    end = std::set_symmetric_difference(acceptable.begin(),
                                        acceptable.end(),
                                        other.acceptable.begin(),
                                        other.acceptable.end(),
                                        tmp.begin());
    return VBucketFilter(std::vector<Vbid>(tmp.begin(), end));
}

VBucketFilter VBucketFilter::filter_intersection(const VBucketFilter &other)
                                                                        const {
    std::vector<Vbid> tmp(acceptable.size() + other.size());
    std::vector<Vbid>::iterator end;

    end = std::set_intersection(acceptable.begin(), acceptable.end(),
                                other.acceptable.begin(),
                                other.acceptable.end(),
                                tmp.begin());
    return VBucketFilter(std::vector<Vbid>(tmp.begin(), end));
}

static bool isRange(std::set<Vbid>::const_iterator it,
                    const std::set<Vbid>::const_iterator& end,
                    size_t& length) {
    length = 0;
    for (Vbid val = *it; it != end && Vbid(val.get() + length) == *it;
         ++it, ++length) {
        // empty
    }

    --length;

    return length > 1;
}

std::ostream& operator <<(std::ostream &out, const VBucketFilter &filter)
{
    std::set<Vbid>::const_iterator it;

    if (filter.acceptable.empty()) {
        out << "{ empty }";
    } else {
        bool needcomma = false;
        out << "{ ";
        for (it = filter.acceptable.begin();
             it != filter.acceptable.end();
             ++it) {
            if (needcomma) {
                out << ", ";
            }

            size_t length;
            if (isRange(it, filter.acceptable.end(), length)) {
                std::set<Vbid>::iterator last = it;
                for (size_t i = 0; i < length; ++i) {
                    ++last;
                }
                out << "[" << *it << "," << *last << "]";
                it = last;
            } else {
                out << *it;
            }
            needcomma = true;
        }
        out << " }";
    }

    return out;
}

#if defined(linux) || defined(__linux__) || defined(__linux)
// One of the CV build fails due to htonl is defined as a macro:
// error: statement expression not allowed at file scope
#undef htonl
#endif

const vbucket_state_t VBucket::ACTIVE =
                     static_cast<vbucket_state_t>(htonl(vbucket_state_active));
const vbucket_state_t VBucket::REPLICA =
                    static_cast<vbucket_state_t>(htonl(vbucket_state_replica));
const vbucket_state_t VBucket::PENDING =
                    static_cast<vbucket_state_t>(htonl(vbucket_state_pending));
const vbucket_state_t VBucket::DEAD =
                    static_cast<vbucket_state_t>(htonl(vbucket_state_dead));

VBucket::VBucket(Vbid i,
                 vbucket_state_t newState,
                 EPStats& st,
                 CheckpointConfig& chkConfig,
                 int64_t lastSeqno,
                 uint64_t lastSnapStart,
                 uint64_t lastSnapEnd,
                 std::unique_ptr<FailoverTable> table,
                 std::shared_ptr<Callback<Vbid>> flusherCb,
                 std::unique_ptr<AbstractStoredValueFactory> valFact,
                 NewSeqnoCallback newSeqnoCb,
                 SyncWriteCompleteCallback syncWriteCb,
                 SeqnoAckCallback seqnoAckCb,
                 Configuration& config,
                 EvictionPolicy evictionPolicy,
                 std::unique_ptr<Collections::VB::Manifest> manifest,
                 vbucket_state_t initState,
                 uint64_t purgeSeqno,
                 uint64_t maxCas,
                 int64_t hlcEpochSeqno,
                 bool mightContainXattrs,
                 const nlohmann::json& replTopology)
    : ht(st, std::move(valFact), config.getHtSize(), config.getHtLocks()),
      checkpointManager(std::make_unique<CheckpointManager>(st,
                                                            i,
                                                            chkConfig,
                                                            lastSeqno,
                                                            lastSnapStart,
                                                            lastSnapEnd,
                                                            flusherCb)),
      failovers(std::move(table)),
      opsCreate(0),
      opsDelete(0),
      opsGet(0),
      opsReject(0),
      opsUpdate(0),
      dirtyQueueSize(0),
      dirtyQueueMem(0),
      dirtyQueueFill(0),
      dirtyQueueDrain(0),
      dirtyQueueAge(0),
      dirtyQueuePendingWrites(0),
      metaDataDisk(0),
      numExpiredItems(0),
      eviction(evictionPolicy),
      stats(st),
      persistenceSeqno(0),
      numHpVBReqs(0),
      id(i),
      state(newState),
      initialState(initState),
      purge_seqno(purgeSeqno),
      takeover_backed_up(false),
      persisted_snapshot_start(lastSnapStart),
      persisted_snapshot_end(lastSnapEnd),
      receivingInitialDiskSnapshot(false),
      rollbackItemCount(0),
      hlc(maxCas,
          hlcEpochSeqno,
          std::chrono::microseconds(config.getHlcDriftAheadThresholdUs()),
          std::chrono::microseconds(config.getHlcDriftBehindThresholdUs())),
      statPrefix("vb_" + std::to_string(i.get())),
      persistenceCheckpointId(0),
      bucketCreation(false),
      deferredDeletion(false),
      deferredDeletionCookie(nullptr),
      newSeqnoCb(std::move(newSeqnoCb)),
      syncWriteCompleteCb(syncWriteCb),
      seqnoAckCb(seqnoAckCb),
      manifest(std::move(manifest)),
      mayContainXattrs(mightContainXattrs) {
    if (config.getConflictResolutionType().compare("lww") == 0) {
        conflictResolver.reset(new LastWriteWinsResolution());
    } else {
        conflictResolver.reset(new RevisionSeqnoResolution());
    }

    backfill.wlock()->isBackfillPhase = false;
    pendingOpsStart = std::chrono::steady_clock::time_point();
    stats.coreLocal.get()->memOverhead.fetch_add(
            sizeof(VBucket) + ht.memorySize() + sizeof(CheckpointManager));

    setupSyncReplication(replTopology);

    EP_LOG_INFO(
            "VBucket: created {} with state:{} "
            "initialState:{} lastSeqno:{} lastSnapshot:{{{},{}}} "
            "persisted_snapshot:{{{},{}}} max_cas:{} uuid:{} topology:{}",
            id,
            VBucket::toString(state),
            VBucket::toString(initialState),
            lastSeqno,
            lastSnapStart,
            lastSnapEnd,
            persisted_snapshot_start,
            persisted_snapshot_end,
            getMaxCas(),
            failovers ? std::to_string(failovers->getLatestUUID()) : "<>",
            replicationTopology.rlock()->dump());
}

VBucket::~VBucket() {
    if (!pendingOps.empty()) {
        EP_LOG_WARN("~VBucket(): {} has {} pending ops", id, pendingOps.size());
    }

    stats.diskQueueSize.fetch_sub(dirtyQueueSize.load());
    stats.vbBackfillQueueSize.fetch_sub(getBackfillSize());

    // Clear out the bloomfilter(s)
    clearFilter();

    stats.coreLocal.get()->memOverhead.fetch_sub(
            sizeof(VBucket) + ht.memorySize() + sizeof(CheckpointManager));

    EP_LOG_INFO("Destroying {}", id);
}

int64_t VBucket::getHighSeqno() const {
    return checkpointManager->getHighSeqno();
}

int64_t VBucket::getHighPreparedSeqno() const {
    if (!durabilityMonitor) {
        // Note: I prefer -1 to 0 as the latter is a valid DM value.
        return -1;
    }
    return durabilityMonitor->getHighPreparedSeqno();
}

size_t VBucket::getChkMgrMemUsage() const {
    return checkpointManager->getMemoryUsage();
}

size_t VBucket::getChkMgrMemUsageOfUnrefCheckpoints() const {
    return checkpointManager->getMemoryUsageOfUnrefCheckpoints();
}

size_t VBucket::getChkMgrMemUsageOverhead() const {
    return checkpointManager->getMemoryOverhead();
}

void VBucket::fireAllOps(EventuallyPersistentEngine &engine,
                         ENGINE_ERROR_CODE code) {
    std::unique_lock<std::mutex> lh(pendingOpLock);

    if (pendingOpsStart > std::chrono::steady_clock::time_point()) {
        auto now = std::chrono::steady_clock::now();
        if (now > pendingOpsStart) {
            auto d = std::chrono::duration_cast<std::chrono::microseconds>(
                    now - pendingOpsStart);
            stats.pendingOpsHisto.add(d);
            atomic_setIfBigger(stats.pendingOpsMaxDuration,
                               std::make_unsigned<hrtime_t>::type(d.count()));
        }
    } else {
        return;
    }

    pendingOpsStart = std::chrono::steady_clock::time_point();
    stats.pendingOps.fetch_sub(pendingOps.size());
    atomic_setIfBigger(stats.pendingOpsMax, pendingOps.size());

    while (!pendingOps.empty()) {
        const void *pendingOperation = pendingOps.back();
        pendingOps.pop_back();
        // We don't want to hold the pendingOpLock when
        // calling notifyIOComplete.
        lh.unlock();
        engine.notifyIOComplete(pendingOperation, code);
        lh.lock();
    }

    EP_LOG_DEBUG("Fired pendings ops for {} in state {}",
                 id,
                 VBucket::toString(state));
}

void VBucket::fireAllOps(EventuallyPersistentEngine &engine) {

    if (state == vbucket_state_active) {
        fireAllOps(engine, ENGINE_SUCCESS);
    } else if (state == vbucket_state_pending) {
        // Nothing
    } else {
        fireAllOps(engine, ENGINE_NOT_MY_VBUCKET);
    }
}

VBucket::ItemsToFlush VBucket::getItemsToPersist(size_t approxLimit) {
    // Fetch up to approxLimit items from rejectQueue, backfill items and
    // checkpointManager (in that order); then check if we obtained everything
    // which is available.
    ItemsToFlush result;

    // First add any items from the rejectQueue.
    while (result.items.size() < approxLimit && !rejectQueue.empty()) {
        result.items.push_back(rejectQueue.front());
        rejectQueue.pop();
    }

    // Append any 'backfill' items (mutations added by a DCP stream).
    size_t num_items = 0;
    bool backfillEmpty = backfill.withWLock([&num_items, &result, approxLimit](
                                                    auto& locked) {
        while (result.items.size() < approxLimit && !locked.items.empty()) {
            result.items.push_back(locked.items.front());
            locked.items.pop();
            num_items++;
        }
        return locked.items.empty();
    });
    stats.vbBackfillQueueSize.fetch_sub(num_items);
    stats.coreLocal.get()->memOverhead.fetch_sub(num_items *
                                                 sizeof(queued_item));

    // Append up to approxLimit checkpoint items outstanding for the persistence
    // cursor, if we haven't yet hit the limit.
    // Note that it is only valid to queue a complete checkpoint - this is where
    // the "approx" in the limit comes from.
    const auto ckptMgrLimit = approxLimit - result.items.size();
    bool ckptItemsAvailable = true;
    if (ckptMgrLimit > 0) {
<<<<<<< HEAD
        auto _begin_ = std::chrono::steady_clock::now();
        ckptItems = checkpointManager->getItemsForPersistence(result.items,
                                                              ckptMgrLimit);
=======
        auto _begin_ = ProcessClock::now();
        auto ckptItems = checkpointManager->getItemsForCursor(
                CheckpointManager::pCursorName, result.items, ckptMgrLimit);
>>>>>>> ea8dcdd6
        result.range = ckptItems.range;
        ckptItemsAvailable = ckptItems.moreAvailable;
        stats.persistenceCursorGetItemsHisto.add(
                std::chrono::duration_cast<std::chrono::microseconds>(
                        std::chrono::steady_clock::now() - _begin_));
    } else {
        // We haven't got sufficient remaining capacity to read items from
        // CheckpoitnManager, therefore we must assume that there /could/
        // more data to follow (leaving ckptItemsAvailable true). We also must
        // ensure the valid snapshot range is returned
        result.range = checkpointManager->getSnapshotInfo().range;
    }

    // Check if there's any more items remaining.
    result.moreAvailable =
            !rejectQueue.empty() || !backfillEmpty || ckptItemsAvailable;

    return result;
}

const char* VBucket::toString(vbucket_state_t s) {
    switch (s) {
    case vbucket_state_active:
        return "active";
    case vbucket_state_replica:
        return "replica";
    case vbucket_state_pending:
        return "pending";
    case vbucket_state_dead:
        return "dead";
    }
    return "unknown";
}

vbucket_state_t VBucket::fromString(const char* state) {
    if (strcmp(state, "active") == 0) {
        return vbucket_state_active;
    } else if (strcmp(state, "replica") == 0) {
        return vbucket_state_replica;
    } else if (strcmp(state, "pending") == 0) {
        return vbucket_state_pending;
    } else {
        return vbucket_state_dead;
    }
}

void VBucket::setState(vbucket_state_t to, const nlohmann::json& meta) {
    folly::SharedMutex::WriteHolder wlh(getStateLock());
    setState_UNLOCKED(to, meta, wlh);
}

std::string VBucket::validateReplicationTopology(
        const nlohmann::json& topology) {
    // Topology must be an array with 1..2 chain elements; and
    // each chain is an array of 1..4 nodes.
    //   [[<active>, <replica>, ...], [<active>, <replica>, ...]]
    //
    // - The first node (active) must always be a string representing
    //   the node name.
    // - The subsequent nodes (replicas) can either be strings
    //   indicating a defined replica, or Null indicating an undefined
    //   replica.
    if (!topology.is_array()) {
        return "'topology' must be an array, found:"s + topology.dump();
    }
    if ((topology.size() < 1) || (topology.size() > 2)) {
        return "'topology' must contain 1..2 elements, found:"s +
               topology.dump();
    }
    for (const auto& chain : topology.items()) {
        const auto& chainId = chain.key();
        const auto& nodes = chain.value();
        if (!nodes.is_array()) {
            return "'topology' chain["s + chainId +
                   "] must be an array, found:" + nodes.dump();
        }
        if ((nodes.size() < 1) || (nodes.size() > 4)) {
            return "'topology' chain["s + chainId +
                   "] must contain 1..4 nodes, found:" + nodes.dump();
        }
        for (const auto& node : nodes.items()) {
            switch (node.value().type()) {
            case nlohmann::json::value_t::string:
                break;
            case nlohmann::json::value_t::null:
                // Null not permitted for active (first) node.
                if (node.key() == "0") {
                    return "'topology' chain[" + chainId + "] node[" +
                           node.key() + "] (active) cannot be null";
                }
                break;
            default:
                return "'topology' chain[" + chainId + "] node[" + node.key() +
                       "] must be a string, found:" + node.value().dump();
            }
        }
    }
    return {};
}

std::string VBucket::validateSetStateMeta(const nlohmann::json& meta) {
    if (!meta.is_object()) {
        return "'meta' must be an object if specified, found:"s + meta.dump();
    }
    for (const auto& el : meta.items()) {
        if (el.key() == "topology") {
            return validateReplicationTopology(el.value());
        } else {
            return "'topology' contains unsupported key:"s + el.key() +
                   " with value:" + el.value().dump();
        }
    }
    return {};
}

void VBucket::setState_UNLOCKED(
        vbucket_state_t to,
        const nlohmann::json& meta,
        const folly::SharedMutex::WriteHolder& vbStateLock) {
    vbucket_state_t oldstate = state;

    // Validate (optional) meta content.
    if (!meta.is_null()) {
        if (to != vbucket_state_active) {
            throw std::invalid_argument(
                    "VBucket::setState: meta only permitted for state:active, "
                    "found state:"s +
                    VBucket::toString(to) + " meta:" + meta.dump());
        }
        auto error = validateSetStateMeta(meta);
        if (!error.empty()) {
            throw std::invalid_argument("VBucket::setState: " + error);
        }
    }

    if (to == vbucket_state_active &&
        checkpointManager->getOpenCheckpointId() < 2) {
        checkpointManager->setOpenCheckpointId(2);
    }

    EP_LOG_INFO("VBucket::setState: transitioning {} from:{} to:{}{}",
                id,
                VBucket::toString(oldstate),
                VBucket::toString(to),
                meta.is_null() ? ""s : (" meta:"s + meta.dump()));

    state = to;

    setupSyncReplication(meta.is_null() ? nlohmann::json{}
                                        : meta.at("topology"));
}

vbucket_state VBucket::getVBucketState() const {
     auto persisted_range = getPersistedSnapshot();

     nlohmann::json topology;
     if (getState() == vbucket_state_active) {
         topology = getReplicationTopology();
     }

     return vbucket_state{getState(),
                          getPersistenceCheckpointId(),
                          0,
                          getHighSeqno(),
                          getPurgeSeqno(),
                          persisted_range.start,
                          persisted_range.end,
                          getMaxCas(),
                          hlc.getEpochSeqno(),
                          mightContainXattrs(),
                          failovers->toJSON(),
                          true /*supportsNamespaces*/,
                          topology};
}

nlohmann::json VBucket::getReplicationTopology() const {
    return *replicationTopology.rlock();
}

void VBucket::setupSyncReplication(const nlohmann::json& topology) {
    // First, update the Replication Topology in VBucket
    if (!topology.is_null()) {
        if (state != vbucket_state_active) {
            throw std::invalid_argument(
                    "VBucket::setupSyncReplication: Topology only valid for "
                    "vbucket_state_active");
        }
        auto error = validateReplicationTopology(topology);
        if (!error.empty()) {
            throw std::invalid_argument(
                    "VBucket::setupSyncReplication: Invalid replication "
                    "topology: " +
                    error);
        }
        replicationTopology = topology;
    } else {
        *replicationTopology.wlock() = {};
    }

    // Then, initialize the DM and propagate the new topology if necessary
    auto* currentPassiveDM =
            dynamic_cast<PassiveDurabilityMonitor*>(durabilityMonitor.get());
    switch (state) {
    case vbucket_state_active: {
        if (currentPassiveDM) {
            // Change to active from passive durability monitor - construct
            // an ActiveDM from the PassiveDM, maintaining any in-flight
            // SyncWrites.
            durabilityMonitor = std::make_unique<ActiveDurabilityMonitor>(
                    std::move(*currentPassiveDM));
        } else if (!durabilityMonitor) {
            // Change to Active from no previous DurabilityMonitor - create
            // one.
            durabilityMonitor =
                    std::make_unique<ActiveDurabilityMonitor>(*this);
        } else {
            // Already have an (active?) DurabilityMonitor and just changing
            // topology.
            if (!dynamic_cast<ActiveDurabilityMonitor*>(
                        durabilityMonitor.get())) {
                throw std::logic_error(
                        "VBucket::setupSyncReplication: A durabilityMonitor "
                        "already exists but it is neither Active nor Passive!");
            }
        }

        // @todo: We want to support empty-topology in ActiveDM, that's for
        //     Warmup. Deferred to dedicated patch (tracked under MB-33186).
        if (!topology.is_null()) {
            getActiveDM().setReplicationTopology(*replicationTopology.rlock());
        }
        return;
    }
    case vbucket_state_replica:
    case vbucket_state_pending:
        if (currentPassiveDM) {
            // Already have a PassiveDM - given topology changes are not
            // applicable to PassiveDM, nothing to do here.
            return;
        }
        // Current DM (if exists) is not Passive; replace it with a Passive one.
        durabilityMonitor = std::make_unique<PassiveDurabilityMonitor>(*this);
        return;
    case vbucket_state_dead:
        // No DM in dead state.
        return;
    }
    folly::assume_unreachable();
}

ActiveDurabilityMonitor& VBucket::getActiveDM() {
    Expects(state == vbucket_state_active);
    return dynamic_cast<ActiveDurabilityMonitor&>(*durabilityMonitor);
}

PassiveDurabilityMonitor& VBucket::getPassiveDM() {
    Expects(state == vbucket_state_replica || state == vbucket_state_pending);
    return dynamic_cast<PassiveDurabilityMonitor&>(*durabilityMonitor);
}

void VBucket::processDurabilityTimeout(
        const std::chrono::steady_clock::time_point asOf) {
    folly::SharedMutex::ReadHolder lh(stateLock);
    // @todo-durability: Add support for DurabilityMonitor at Replica
    if (getState() != vbucket_state_active) {
        return;
    }
    getActiveDM().processTimeout(asOf);
}

void VBucket::doStatsForQueueing(const Item& qi, size_t itemBytes)
{
    ++dirtyQueueSize;
    dirtyQueueMem.fetch_add(sizeof(Item));
    ++dirtyQueueFill;
    dirtyQueueAge.fetch_add(qi.getQueuedTime());
    dirtyQueuePendingWrites.fetch_add(itemBytes);
}

void VBucket::doStatsForFlushing(const Item& qi, size_t itemBytes) {
    --dirtyQueueSize;
    decrDirtyQueueMem(sizeof(Item));
    ++dirtyQueueDrain;
    decrDirtyQueueAge(qi.getQueuedTime());
    decrDirtyQueuePendingWrites(itemBytes);
}

void VBucket::incrMetaDataDisk(const Item& qi) {
    metaDataDisk.fetch_add(qi.getKey().size() + sizeof(ItemMetaData));
}

void VBucket::decrMetaDataDisk(const Item& qi) {
    // assume couchstore remove approx this much data from disk
    metaDataDisk.fetch_sub((qi.getKey().size() + sizeof(ItemMetaData)));
}

void VBucket::resetStats() {
    opsCreate.store(0);
    opsDelete.store(0);
    opsGet.store(0);
    opsReject.store(0);
    opsUpdate.store(0);

    stats.diskQueueSize.fetch_sub(dirtyQueueSize.exchange(0));
    dirtyQueueMem.store(0);
    dirtyQueueFill.store(0);
    dirtyQueueAge.store(0);
    dirtyQueuePendingWrites.store(0);
    dirtyQueueDrain.store(0);

    hlc.resetStats();
}

uint64_t VBucket::getQueueAge() {
    uint64_t currDirtyQueueAge = dirtyQueueAge.load(std::memory_order_relaxed);
    rel_time_t currentAge = ep_current_time() * dirtyQueueSize;
    if (currentAge < currDirtyQueueAge) {
        return 0;
    }
    return (currentAge - currDirtyQueueAge) * 1000;
}

template <typename T>
void VBucket::addStat(const char* nm,
                      const T& val,
                      const AddStatFn& add_stat,
                      const void* c) {
    std::string stat = statPrefix;
    if (nm != NULL) {
        add_prefixed_stat(statPrefix, nm, val, add_stat, c);
    } else {
        add_casted_stat(statPrefix.data(), val, add_stat, c);
    }
}

void VBucket::handlePreExpiry(const HashTable::HashBucketLock& hbl,
                              StoredValue& v) {
    // Pending items should not be subject to expiry
    if (v.isPending()) {
        std::stringstream ss;
        ss << v;
        throw std::invalid_argument(
                "VBucket::handlePreExpiry: Cannot expire pending "
                "StoredValues:" +
                cb::UserDataView(ss.str()).getSanitizedValue());
    }

    value_t value = v.getValue();
    if (value) {
        std::unique_ptr<Item> itm(v.toItem(id));
        item_info itm_info;
        EventuallyPersistentEngine* engine = ObjectRegistry::getCurrentEngine();
        itm_info =
                itm->toItemInfo(failovers->getLatestUUID(), getHLCEpochSeqno());
        value_t new_val(Blob::Copy(*value));
        itm->replaceValue(new_val.get());
        itm->setDataType(v.getDatatype());

        SERVER_HANDLE_V1* sapi = engine->getServerApi();
        /* TODO: In order to minimize allocations, the callback needs to
         * allocate an item whose value size will be exactly the size of the
         * value after pre-expiry is performed.
         */
        if (sapi->document->pre_expiry(itm_info)) {
            Item new_item(v.getKey(),
                          v.getFlags(),
                          v.getExptime(),
                          itm_info.value[0].iov_base,
                          itm_info.value[0].iov_len,
                          itm_info.datatype,
                          v.getCas(),
                          v.getBySeqno(),
                          id,
                          v.getRevSeqno());

            new_item.setNRUValue(v.getNRUValue());
            new_item.setFreqCounterValue(v.getFreqCounterValue());
            new_item.setDeleted(DeleteSource::TTL);
            ht.unlocked_updateStoredValue(hbl, v, new_item);
        }
    }
}

ENGINE_ERROR_CODE VBucket::commit(
        const DocKey& key,
        boost::optional<int64_t> commitSeqno,
        const Collections::VB::Manifest::CachingReadHandle& cHandle,
        const void* cookie) {
    auto res = ht.findForCommit(key);
    if (!res.pending) {
        // If we are committing we /should/ always find the pending item.
        EP_LOG_WARN(
                "VBucket::commit ({}) failed as no HashTable item found with "
                "key:{}",
                id,
                cb::UserDataView(cb::const_char_buffer(key)));
        return ENGINE_KEY_ENOENT;
    }

    // Value for Pending must never be ejected
    Expects(res.pending->isResident());

    VBQueueItemCtx queueItmCtx;
    if (commitSeqno) {
        queueItmCtx.genBySeqno = GenerateBySeqno::No;
    }
    // Never generate a new cas. We should always take the existing cas because
    // it may have been set explicitly.
    queueItmCtx.genCas = GenerateCas::No;

    auto notify = commitStoredValue(res, queueItmCtx, commitSeqno);

    notifyNewSeqno(notify);
    doCollectionsStats(cHandle, notify);

    // Cookie representing the client connection, provided only at Active
    if (cookie) {
        notifyClientOfSyncWriteComplete(cookie, ENGINE_SUCCESS);
    }

    return ENGINE_SUCCESS;
}

ENGINE_ERROR_CODE VBucket::abort(
        const DocKey& key,
        boost::optional<int64_t> abortSeqno,
        const Collections::VB::Manifest::CachingReadHandle& cHandle,
        const void* cookie) {
    auto htRes = ht.findForWrite(key);
    if (!htRes.storedValue) {
        // If we are aborting we /should/ always find the pending item.
        EP_LOG_WARN(
                "VBucket::abort ({}) failed as no HashTable item found with "
                "key:{}",
                id,
                cb::UserDataView(cb::const_char_buffer(key)));
        return ENGINE_KEY_ENOENT;
    }

    if (!htRes.storedValue->isPending()) {
        // We should always find a pending item when aborting; if not
        // this is a logic error...
        std::stringstream ss;
        ss << *htRes.storedValue;
        EP_LOG_WARN(
                "VBucket::abort ({}) failed as HashTable value is not "
                "CommittedState::Pending - {}",
                id,
                cb::UserData(ss.str()));
        return ENGINE_EINVAL;
    }

    auto notify = abortStoredValue(htRes.lock,
                                   *htRes.storedValue,
                                   htRes.storedValue->getBySeqno(),
                                   abortSeqno);

    notifyNewSeqno(notify);
    doCollectionsStats(cHandle, notify);

    // Cookie representing the client connection, provided only at Active
    if (cookie) {
        notifyClientOfSyncWriteComplete(cookie, ENGINE_SYNC_WRITE_AMBIGUOUS);
    }

    return ENGINE_SUCCESS;
}

void VBucket::notifyClientOfSyncWriteComplete(const void* cookie,
                                              ENGINE_ERROR_CODE result) {
    EP_LOG_DEBUG(
            "VBucket::notifyClientOfSyncWriteComplete ({}) cookie:{} result:{}",
            id,
            cookie,
            result);
    Expects(cookie);
    syncWriteCompleteCb(cookie, result);
}

void VBucket::notifyPassiveDMOfSnapEndReceived(uint64_t snapEnd) {
    getPassiveDM().notifySnapshotEndReceived(snapEnd);
}

void VBucket::sendSeqnoAck(int64_t seqno) {
    Expects(state == vbucket_state_replica || state == vbucket_state_pending);
    seqnoAckCb(getId(), seqno);
}

bool VBucket::addPendingOp(const void* cookie) {
    LockHolder lh(pendingOpLock);
    if (state != vbucket_state_pending) {
        // State transitioned while we were waiting.
        return false;
    }
    // Start a timer when enqueuing the first client.
    if (pendingOps.empty()) {
        pendingOpsStart = std::chrono::steady_clock::now();
    }
    pendingOps.push_back(cookie);
    ++stats.pendingOps;
    ++stats.pendingOpsTotal;
    return true;
}

uint64_t VBucket::getPersistenceCheckpointId() const {
    return persistenceCheckpointId.load();
}

void VBucket::setPersistenceCheckpointId(uint64_t checkpointId) {
    persistenceCheckpointId.store(checkpointId);
}

void VBucket::markDirty(const DocKey& key) {
    auto htRes = ht.findForWrite(key);
    if (htRes.storedValue) {
        htRes.storedValue->markDirty();
    } else {
        EP_LOG_WARN(
                "VBucket::markDirty: Error marking dirty, a key is "
                "missing from {}",
                id);
    }
}

bool VBucket::isResidentRatioUnderThreshold(float threshold) {
    if (eviction != EvictionPolicy::Full) {
        throw std::invalid_argument(
                "VBucket::isResidentRatioUnderThreshold: "
                "policy (which is " +
                to_string(eviction) + ") must be EvictionPolicy::Full");
    }
    size_t num_items = getNumItems();
    size_t num_non_resident_items = getNumNonResidentItems();
    float ratio =
            num_items
                    ? ((float)(num_items - num_non_resident_items) / num_items)
                    : 0.0;
    if (threshold >= ratio) {
        return true;
    } else {
        return false;
    }
}

void VBucket::createFilter(size_t key_count, double probability) {
    // Create the actual bloom filter upon vbucket creation during
    // scenarios:
    //      - Bucket creation
    //      - Rebalance
    LockHolder lh(bfMutex);
    if (bFilter == nullptr && tempFilter == nullptr) {
        bFilter = std::make_unique<BloomFilter>(key_count, probability,
                                        BFILTER_ENABLED);
    } else {
        EP_LOG_WARN("({}) Bloom filter / Temp filter already exist!", id);
    }
}

void VBucket::initTempFilter(size_t key_count, double probability) {
    // Create a temp bloom filter with status as COMPACTING,
    // if the main filter is found to exist, set its state to
    // COMPACTING as well.
    LockHolder lh(bfMutex);
    tempFilter = std::make_unique<BloomFilter>(key_count, probability,
                                     BFILTER_COMPACTING);
    if (bFilter) {
        bFilter->setStatus(BFILTER_COMPACTING);
    }
}

void VBucket::addToFilter(const DocKey& key) {
    LockHolder lh(bfMutex);
    if (bFilter) {
        bFilter->addKey(key);
    }

    // If the temp bloom filter is not found to be NULL,
    // it means that compaction is running on the particular
    // vbucket. Therefore add the key to the temp filter as
    // well, as once compaction completes the temp filter
    // will replace the main bloom filter.
    if (tempFilter) {
        tempFilter->addKey(key);
    }
}

bool VBucket::maybeKeyExistsInFilter(const DocKey& key) {
    LockHolder lh(bfMutex);
    if (bFilter) {
        return bFilter->maybeKeyExists(key);
    } else {
        // If filter doesn't exist, allow the BgFetch to go through.
        return true;
    }
}

bool VBucket::isTempFilterAvailable() {
    LockHolder lh(bfMutex);
    if (tempFilter &&
        (tempFilter->getStatus() == BFILTER_COMPACTING ||
         tempFilter->getStatus() == BFILTER_ENABLED)) {
        return true;
    } else {
        return false;
    }
}

void VBucket::addToTempFilter(const DocKey& key) {
    // Keys will be added to only the temp filter during
    // compaction.
    LockHolder lh(bfMutex);
    if (tempFilter) {
        tempFilter->addKey(key);
    }
}

void VBucket::swapFilter() {
    // Delete the main bloom filter and replace it with
    // the temp filter that was populated during compaction,
    // only if the temp filter's state is found to be either at
    // COMPACTING or ENABLED (if in the case the user enables
    // bloomfilters for some reason while compaction was running).
    // Otherwise, it indicates that the filter's state was
    // possibly disabled during compaction, therefore clear out
    // the temp filter. If it gets enabled at some point, a new
    // bloom filter will be made available after the next
    // compaction.

    LockHolder lh(bfMutex);
    if (tempFilter) {
        bFilter.reset();

        if (tempFilter->getStatus() == BFILTER_COMPACTING ||
             tempFilter->getStatus() == BFILTER_ENABLED) {
            bFilter = std::move(tempFilter);
            bFilter->setStatus(BFILTER_ENABLED);
        }
        tempFilter.reset();
    }
}

void VBucket::clearFilter() {
    LockHolder lh(bfMutex);
    bFilter.reset();
    tempFilter.reset();
}

void VBucket::setFilterStatus(bfilter_status_t to) {
    LockHolder lh(bfMutex);
    if (bFilter) {
        bFilter->setStatus(to);
    }
    if (tempFilter) {
        tempFilter->setStatus(to);
    }
}

std::string VBucket::getFilterStatusString() {
    LockHolder lh(bfMutex);
    if (bFilter) {
        return bFilter->getStatusString();
    } else if (tempFilter) {
        return tempFilter->getStatusString();
    } else {
        return "DOESN'T EXIST";
    }
}

size_t VBucket::getFilterSize() {
    LockHolder lh(bfMutex);
    if (bFilter) {
        return bFilter->getFilterSize();
    } else {
        return 0;
    }
}

size_t VBucket::getNumOfKeysInFilter() {
    LockHolder lh(bfMutex);
    if (bFilter) {
        return bFilter->getNumOfKeysInFilter();
    } else {
        return 0;
    }
}

VBNotifyCtx VBucket::queueItem(queued_item& item, const VBQueueItemCtx& ctx) {
    // Ensure that durable writes are queued with the same seqno-order in both
    // Backfill/CheckpointManager Queues and DurabilityMonitor. Note that
    // bySeqno may be generated by Queues when the item is queued.
    // Lock only for durable writes to minimize front-end thread contention.
    std::unique_lock<std::mutex> durLock(dmQueueMutex, std::defer_lock);
    if (item->isPending()) {
        durLock.lock();
    }

    VBNotifyCtx notifyCtx;
    if (ctx.isBackfillItem) {
        queueBackfillItem(item, ctx.genBySeqno);
        notifyCtx.notifyFlusher = true;

        // @todo: Check the following for:
        //     1) being sure that we needed this only for TAP consumers
        //     2) remove it in case
        /* During backfill on a TAP receiver we need to update the snapshot
         range in the checkpoint. Has to be done here because in case of TAP
         backfill, above, we use vb.queueBackfillItem() instead of
         vb.checkpointManager->queueDirty() */
        if (ctx.genBySeqno == GenerateBySeqno::Yes) {
            checkpointManager->resetSnapshotRange();
        }
    } else {
        notifyCtx.notifyFlusher =
                checkpointManager->queueDirty(*this,
                                              item,
                                              ctx.genBySeqno,
                                              ctx.genCas,
                                              ctx.preLinkDocumentContext);
        notifyCtx.notifyReplication = true;
    }
    notifyCtx.bySeqno = item->getBySeqno();

    // Process Durability items (notify the DurabilityMonitor of
    // Prepare/Commit/Abort)
    switch (state) {
    case vbucket_state_active:
        if (item->isPending()) {
            Expects(ctx.durability.is_initialized());
            getActiveDM().addSyncWrite(ctx.durability->cookie, item);
        }
        break;
    case vbucket_state_replica:
    case vbucket_state_pending:
    case vbucket_state_dead:
        auto& pdm = getPassiveDM();
        if (item->isPending()) {
            pdm.addSyncWrite(item);
        } else if (item->isCommitSyncWrite()) {
            pdm.completeSyncWrite(item->getKey(),
                                  PassiveDurabilityMonitor::Resolution::Commit);
        } else if (item->isAbort()) {
            pdm.completeSyncWrite(item->getKey(),
                                  PassiveDurabilityMonitor::Resolution::Abort);
        }
        break;
    }

    return notifyCtx;
}

VBNotifyCtx VBucket::queueDirty(const HashTable::HashBucketLock& hbl,
                                StoredValue& v,
                                const VBQueueItemCtx& ctx) {
    if (ctx.trackCasDrift == TrackCasDrift::Yes) {
        setMaxCasAndTrackDrift(v.getCas());
    }

    // If we are queuing a SyncWrite StoredValue; extract the durability
    // requirements to use to create the Item.
    boost::optional<cb::durability::Requirements> durabilityReqs;
    if (ctx.durability) {
        durabilityReqs = ctx.durability->requirements;
    }
    queued_item qi(v.toItem(getId(),
                            StoredValue::HideLockedCas::No,
                            StoredValue::IncludeValue::Yes,
                            durabilityReqs));

    // MB-27457: Timestamp deletes only when they don't already have a timestamp
    // assigned. This is here to ensure all deleted items have a timestamp which
    // our tombstone purger can use to determine which tombstones to purge. A
    // DCP replicated or deleteWithMeta created delete may already have a time
    // assigned to it.
    if (qi->isDeleted() && (ctx.generateDeleteTime == GenerateDeleteTime::Yes ||
                            qi->getExptime() == 0)) {
        qi->setExpTime(ep_real_time());
    }

    if (!mightContainXattrs() && mcbp::datatype::is_xattr(v.getDatatype())) {
        setMightContainXattrs();
    }

    // Enqueue the item for persistence and replication
    VBNotifyCtx notifyCtx = queueItem(qi, ctx);

    // Some StoredValue adjustments now..
    if (!ctx.isBackfillItem) {
        if (ctx.genCas == GenerateCas::Yes) {
            v.setCas(qi->getCas());
        }
    }
    if (ctx.genBySeqno == GenerateBySeqno::Yes) {
        v.setBySeqno(qi->getBySeqno());
    }

    return notifyCtx;
}

VBNotifyCtx VBucket::queueAbort(const HashTable::HashBucketLock& hbl,
                                const StoredValue& v,
                                int64_t prepareSeqno,
                                const VBQueueItemCtx& ctx) {
    if (ctx.trackCasDrift == TrackCasDrift::Yes) {
        setMaxCasAndTrackDrift(v.getCas());
    }

    queued_item item(v.toItemAbort(getId()));
    item->setPrepareSeqno(prepareSeqno);

    Expects(item->isAbort());
    Expects(item->isDeleted());

    return queueItem(item, ctx);
}

HashTable::FindResult VBucket::fetchValidValue(
        WantsDeleted wantsDeleted,
        TrackReference trackReference,
        QueueExpired queueExpired,
        const Collections::VB::Manifest::CachingReadHandle& cHandle) {
    if (queueExpired == QueueExpired::Yes && !cHandle.valid()) {
        throw std::invalid_argument(
                "VBucket::fetchValidValue cannot queue "
                "expired items for invalid collection");
    }
    const auto& key = cHandle.getKey();
    auto res = ht.findForRead(key, trackReference, wantsDeleted);
    // Temp: The following const_cast<> is needed because unfortunately this
    // function does need a non-const SV to be able to perform expiry, and also
    // because various existing callers of this method expect a non-const SV.
    // I prefer to have HashTable::findForRead() return a const SV so at least
    // other use-cases _can_ be const-correct, even if we cannot be here.
    // Ideally this should be removed; but that requires that findForRead() is
    // refactored to return a proxy object which while logically const, *does*
    // allow some "physically" const methods (like ht.unlocked_restore) to be
    // called on it.
    auto* v = const_cast<StoredValue*>(res.storedValue);
    if (v && !v->isDeleted() && !v->isTempItem()) {
        // In the deleted case, we ignore expiration time.
        if (v->isExpired(ep_real_time())) {
            if (getState() != vbucket_state_active) {
                return {(wantsDeleted == WantsDeleted::Yes) ? v : nullptr,
                        std::move(res.lock)};
            }

            // queueDirty only allowed on active VB
            if (queueExpired == QueueExpired::Yes &&
                getState() == vbucket_state_active) {
                incExpirationStat(ExpireBy::Access);
                handlePreExpiry(res.lock, *v);
                VBNotifyCtx notifyCtx;
                std::tie(std::ignore, v, notifyCtx) =
                        processExpiredItem(res.lock, *v, cHandle);
                notifyNewSeqno(notifyCtx);
                doCollectionsStats(cHandle, notifyCtx);
            }
            return {(wantsDeleted == WantsDeleted::Yes) ? v : nullptr,
                    std::move(res.lock)};
        }
    }
    return {v, std::move(res.lock)};
}

HashTable::FindResult VBucket::fetchPreparedValue(
        const Collections::VB::Manifest::CachingReadHandle& cHandle) {
    auto res = ht.findForWrite(cHandle.getKey(), WantsDeleted::Yes);
    if (res.storedValue && res.storedValue->isPending()) {
        return res;
    }
    return {nullptr, std::move(res.lock)};
}

void VBucket::incExpirationStat(const ExpireBy source) {
    switch (source) {
    case ExpireBy::Pager:
        ++stats.expired_pager;
        break;
    case ExpireBy::Compactor:
        ++stats.expired_compactor;
        break;
    case ExpireBy::Access:
        ++stats.expired_access;
        break;
    }
    ++numExpiredItems;
}

MutationStatus VBucket::setFromInternal(Item& itm) {
    if (!hasMemoryForStoredValue(stats, itm, UseActiveVBMemThreshold::Yes)) {
        return MutationStatus::NoMem;
    }
    return ht.set(itm);
}

cb::StoreIfStatus VBucket::callPredicate(cb::StoreIfPredicate predicate,
                                         StoredValue* v) {
    cb::StoreIfStatus storeIfStatus = cb::StoreIfStatus::Continue;
    if (v) {
        auto info = v->getItemInfo(failovers->getLatestUUID());
        storeIfStatus = predicate(info, getInfo());
        // No no, you can't ask for it again
        if (storeIfStatus == cb::StoreIfStatus::GetItemInfo &&
            info.is_initialized()) {
            throw std::logic_error(
                    "VBucket::callPredicate invalid result of GetItemInfo");
        }
    } else {
        storeIfStatus = predicate({/*no info*/}, getInfo());
    }

    if (storeIfStatus == cb::StoreIfStatus::GetItemInfo &&
        eviction == EvictionPolicy::Value) {
        // We're VE, if we don't have, we don't have it.
        storeIfStatus = cb::StoreIfStatus::Continue;
    }

    return storeIfStatus;
}

ENGINE_ERROR_CODE VBucket::set(
        Item& itm,
        const void* cookie,
        EventuallyPersistentEngine& engine,
        cb::StoreIfPredicate predicate,
        const Collections::VB::Manifest::CachingReadHandle& cHandle) {
    auto ret = checkDurabilityRequirements(itm);
    if (ret != ENGINE_SUCCESS) {
        return ret;
    }

    bool cas_op = (itm.getCas() != 0);

    { // HashBucketLock scope
        auto htRes = ht.findForWrite(itm.getKey());
        auto* v = htRes.storedValue;
        auto& hbl = htRes.lock;

        cb::StoreIfStatus storeIfStatus = cb::StoreIfStatus::Continue;
        if (predicate && (storeIfStatus = callPredicate(predicate, v)) ==
                                 cb::StoreIfStatus::Fail) {
            return ENGINE_PREDICATE_FAILED;
        }

        if (v && v->isLocked(ep_current_time()) &&
            (getState() == vbucket_state_replica ||
             getState() == vbucket_state_pending)) {
            v->unlock();
        }

        bool maybeKeyExists = true;
        // If we didn't find a valid item then check the bloom filter, but only
        // if we're full-eviction with a CAS operation or a have a predicate
        // that requires the item's info
        if ((v == nullptr || v->isTempInitialItem()) &&
            (eviction == EvictionPolicy::Full) &&
            ((itm.getCas() != 0) ||
             storeIfStatus == cb::StoreIfStatus::GetItemInfo)) {
            // Check Bloomfilter's prediction
            if (!maybeKeyExistsInFilter(itm.getKey())) {
                maybeKeyExists = false;
            }
        }

        PreLinkDocumentContext preLinkDocumentContext(engine, cookie, &itm);
        VBQueueItemCtx queueItmCtx;
        if (itm.isPending()) {
            queueItmCtx.durability =
                    DurabilityItemCtx{itm.getDurabilityReqs(), cookie};
        }
        queueItmCtx.preLinkDocumentContext = &preLinkDocumentContext;
        MutationStatus status;
        boost::optional<VBNotifyCtx> notifyCtx;
        std::tie(status, notifyCtx) = processSet(hbl,
                                                 v,
                                                 itm,
                                                 itm.getCas(),
                                                 /*allowExisting*/ true,
                                                 /*hashMetaData*/ false,
                                                 queueItmCtx,
                                                 storeIfStatus,
                                                 maybeKeyExists);

        // For pending SyncWrites we initially return EWOULDBLOCK; will notify
        // client when request is committed / aborted later.
        ret = itm.isPending() ? ENGINE_EWOULDBLOCK : ENGINE_SUCCESS;
        switch (status) {
        case MutationStatus::NoMem:
            ret = ENGINE_ENOMEM;
            break;
        case MutationStatus::InvalidCas:
            ret = ENGINE_KEY_EEXISTS;
            break;
        case MutationStatus::IsLocked:
            ret = ENGINE_LOCKED;
            break;
        case MutationStatus::NotFound:
            if (cas_op) {
                ret = ENGINE_KEY_ENOENT;
                break;
            }
            // FALLTHROUGH
        case MutationStatus::WasDirty:
            // Even if the item was dirty, push it into the vbucket's open
            // checkpoint.
        case MutationStatus::WasClean:
            notifyNewSeqno(*notifyCtx);
            doCollectionsStats(cHandle, *notifyCtx);

            itm.setBySeqno(v->getBySeqno());
            itm.setCas(v->getCas());
            break;
        case MutationStatus::NeedBgFetch: { // CAS operation with non-resident
                                            // item
            // +
            // full eviction.
            if (v) {
                // temp item is already created. Simply schedule a bg fetch job
                hbl.getHTLock().unlock();
                bgFetch(itm.getKey(), cookie, engine, true);
                return ENGINE_EWOULDBLOCK;
            }
            ret = addTempItemAndBGFetch(
                    hbl, itm.getKey(), cookie, engine, true);
            break;
        }

        case MutationStatus::IsPendingSyncWrite:
            ret = ENGINE_SYNC_WRITE_IN_PROGRESS;
            break;
        }
    }

    // Commit if possible. This allows us to do "durable" sets in the case where
    // we have no replicas (i.e. every set should be completed immediately).
    // We can't do this when we add the SyncWrite because the general use case
    // is to commit on replica ack. This requires doing a find against the
    // HashTable (requires locking the HashBucket) which would result in a
    // deadlock if we did it inside the addSyncWrite call. To keep things
    // simple, just commit after doing the set.
    getActiveDM().checkForCommit();

    return ret;
}

ENGINE_ERROR_CODE VBucket::replace(
        Item& itm,
        const void* cookie,
        EventuallyPersistentEngine& engine,
        cb::StoreIfPredicate predicate,
        const Collections::VB::Manifest::CachingReadHandle& cHandle) {
    auto ret = checkDurabilityRequirements(itm);
    if (ret != ENGINE_SUCCESS) {
        return ret;
    }

    { // HashBucketLock scope
        auto htRes = ht.findForWrite(itm.getKey());
        auto* v = htRes.storedValue;
        auto& hbl = htRes.lock;

        cb::StoreIfStatus storeIfStatus = cb::StoreIfStatus::Continue;
        if (predicate && (storeIfStatus = callPredicate(predicate, v)) ==
                                 cb::StoreIfStatus::Fail) {
            return ENGINE_PREDICATE_FAILED;
        }

        if (v) {
            if (isLogicallyNonExistent(*v, cHandle)) {
                ht.cleanupIfTemporaryItem(hbl, *v);
                return ENGINE_KEY_ENOENT;
            }

            MutationStatus mtype;
            boost::optional<VBNotifyCtx> notifyCtx;
            if (eviction == EvictionPolicy::Full && v->isTempInitialItem()) {
                mtype = MutationStatus::NeedBgFetch;
            } else {
                PreLinkDocumentContext preLinkDocumentContext(
                        engine, cookie, &itm);
                VBQueueItemCtx queueItmCtx;
                queueItmCtx.preLinkDocumentContext = &preLinkDocumentContext;
                if (itm.isPending()) {
                    queueItmCtx.durability =
                            DurabilityItemCtx{itm.getDurabilityReqs(), cookie};
                }
                std::tie(mtype, notifyCtx) = processSet(hbl,
                                                        v,
                                                        itm,
                                                        0,
                                                        /*allowExisting*/ true,
                                                        /*hasMetaData*/ false,
                                                        queueItmCtx,
                                                        storeIfStatus);
            }

            // For pending SyncWrites we initially return EWOULDBLOCK; will
            // notify client when request is committed / aborted later.
            ret = itm.isPending() ? ENGINE_EWOULDBLOCK : ENGINE_SUCCESS;
            switch (mtype) {
            case MutationStatus::NoMem:
                ret = ENGINE_ENOMEM;
                break;
            case MutationStatus::IsLocked:
                ret = ENGINE_LOCKED;
                break;
            case MutationStatus::InvalidCas:
            case MutationStatus::NotFound:
                ret = ENGINE_NOT_STORED;
                break;
                // FALLTHROUGH
            case MutationStatus::WasDirty:
                // Even if the item was dirty, push it into the vbucket's open
                // checkpoint.
            case MutationStatus::WasClean:
                notifyNewSeqno(*notifyCtx);
                doCollectionsStats(cHandle, *notifyCtx);

                itm.setBySeqno(v->getBySeqno());
                itm.setCas(v->getCas());
                break;
            case MutationStatus::NeedBgFetch: {
                // temp item is already created. Simply schedule a bg fetch job
                hbl.getHTLock().unlock();
                bgFetch(itm.getKey(), cookie, engine, true);
                ret = ENGINE_EWOULDBLOCK;
                break;
            }
            case MutationStatus::IsPendingSyncWrite:
                ret = ENGINE_SYNC_WRITE_IN_PROGRESS;
                break;
            }
        } else {
            if (eviction == EvictionPolicy::Value) {
                return ENGINE_KEY_ENOENT;
            }

            if (maybeKeyExistsInFilter(itm.getKey())) {
                return addTempItemAndBGFetch(
                        hbl, itm.getKey(), cookie, engine, false);
            } else {
                // As bloomfilter predicted that item surely doesn't exist
                // on disk, return ENOENT for replace().
                return ENGINE_KEY_ENOENT;
            }
        }
    }
    // Commit if possible. This allows us to do "durable" sets in the case where
    // we have no replicas (i.e. every set should be completed immediately).
    // We can't do this when we add the SyncWrite because the general use case
    // is to commit on replica ack. This requires doing a find against the
    // HashTable (requires locking the HashBucket) which would result in a
    // deadlock if we did it inside the addSyncWrite call. To keep things
    // simple, just commit after doing the set.
    getActiveDM().checkForCommit();

    return ret;
}

ENGINE_ERROR_CODE VBucket::addBackfillItem(
        Item& itm,
        const Collections::VB::Manifest::CachingReadHandle& cHandle) {
    auto htRes = ht.findForWrite(itm.getKey());
    auto* v = htRes.storedValue;
    auto& hbl = htRes.lock;

    // Note that this function is only called on replica or pending vbuckets.
    if (v && v->isLocked(ep_current_time())) {
        v->unlock();
    }

    VBQueueItemCtx queueItmCtx{
            GenerateBySeqno::No,
            GenerateCas::No,
            GenerateDeleteTime::No,
            TrackCasDrift::No,
            /*isBackfillItem*/ true,
            DurabilityItemCtx{itm.getDurabilityReqs(), nullptr},
            nullptr /* No pre link should happen */};
    MutationStatus status;
    boost::optional<VBNotifyCtx> notifyCtx;
    std::tie(status, notifyCtx) = processSet(hbl,
                                             v,
                                             itm,
                                             0,
                                             /*allowExisting*/ true,
                                             /*hasMetaData*/ true,
                                             queueItmCtx,
                                             {/*no predicate*/});

    ENGINE_ERROR_CODE ret = ENGINE_SUCCESS;
    switch (status) {
    case MutationStatus::NoMem:
        ret = ENGINE_ENOMEM;
        break;
    case MutationStatus::InvalidCas:
    case MutationStatus::IsLocked:
        ret = ENGINE_KEY_EEXISTS;
        break;
    case MutationStatus::WasDirty:
    // FALLTHROUGH, to ensure the bySeqno for the hashTable item is
    // set correctly, and also the sequence numbers are ordered correctly.
    // (MB-14003)
    case MutationStatus::NotFound:
    // FALLTHROUGH
    case MutationStatus::WasClean: {
        if (v == nullptr) {
            // Scan build thinks v could be nullptr - check to suppress warning
            throw std::logic_error(
                    "VBucket::addBackfillItem: "
                    "StoredValue should not be null if status WasClean");
        }
        setMaxCas(v->getCas());
        // we unlock ht lock here because we want to avoid potential lock
        // inversions arising from notifyNewSeqno() call
        hbl.getHTLock().unlock();
        notifyNewSeqno(*notifyCtx);
        doCollectionsStats(cHandle, *notifyCtx);
    } break;
    case MutationStatus::NeedBgFetch:
        throw std::logic_error(
                "VBucket::addBackfillItem: "
                "SET on a non-active vbucket should not require a "
                "bg_metadata_fetch.");

    case MutationStatus::IsPendingSyncWrite:
        throw std::logic_error(
                "VBucket::addBackfillItem: SET on a non-active vbucket should "
                "not encounter a Pending Sync Write");
    }

    return ret;
}

void VBucket::addDurabilityMonitorStats(const AddStatFn& addStat,
                                        const void* cookie) const {
    durabilityMonitor->addStats(addStat, cookie);
}

void VBucket::dumpDurabilityMonitor(std::ostream& os) const {
    os << *durabilityMonitor;
}

ENGINE_ERROR_CODE VBucket::setWithMeta(
        Item& itm,
        uint64_t cas,
        uint64_t* seqno,
        const void* cookie,
        EventuallyPersistentEngine& engine,
        CheckConflicts checkConflicts,
        bool allowExisting,
        GenerateBySeqno genBySeqno,
        GenerateCas genCas,
        const Collections::VB::Manifest::CachingReadHandle& cHandle) {
    auto htRes = ht.findForWrite(itm.getKey());
    auto* v = htRes.storedValue;
    auto& hbl = htRes.lock;
    bool maybeKeyExists = true;

    // Effectively ignore logically deleted keys, they cannot stop the op
    if (v && cHandle.isLogicallyDeleted(v->getBySeqno())) {
        // v is not really here, operate like it's not and skip conflict checks
        checkConflicts = CheckConflicts::No;
        // And ensure ADD_W_META works like SET_W_META, just overwrite existing
        allowExisting = true;
    }

    if (checkConflicts == CheckConflicts::Yes) {
        if (v) {
            if (v->isTempInitialItem()) {
                bgFetch(itm.getKey(), cookie, engine, true);
                return ENGINE_EWOULDBLOCK;
            }

            if (!(conflictResolver->resolve(*v,
                                            itm.getMetaData(),
                                            itm.getDataType(),
                                            itm.isDeleted()))) {
                ++stats.numOpsSetMetaResolutionFailed;
                // If the existing item happens to be a temporary item,
                // delete the item to save memory in the hash table
                if (v->isTempItem()) {
                    deleteStoredValue(hbl, *v);
                }
                return ENGINE_KEY_EEXISTS;
            }
        } else {
            if (maybeKeyExistsInFilter(itm.getKey())) {
                return addTempItemAndBGFetch(
                        hbl, itm.getKey(), cookie, engine, true);
            } else {
                maybeKeyExists = false;
            }
        }
    } else {
        if (eviction == EvictionPolicy::Full) {
            // Check Bloomfilter's prediction
            if (!maybeKeyExistsInFilter(itm.getKey())) {
                maybeKeyExists = false;
            }
        }
    }

    if (v && v->isLocked(ep_current_time()) &&
        (getState() == vbucket_state_replica ||
         getState() == vbucket_state_pending)) {
        v->unlock();
    }

    // MB-33919: Do not generate the delete-time - delete's can come through
    // this path and the delete time from the input should be used (unless it
    // is 0, where it must be regenerated)
    VBQueueItemCtx queueItmCtx{
            genBySeqno,
            genCas,
            GenerateDeleteTime::No,
            TrackCasDrift::Yes,
            /*isBackfillItem*/ false,
            DurabilityItemCtx{itm.getDurabilityReqs(), cookie},
            nullptr /* No pre link step needed */};

    MutationStatus status;
    boost::optional<VBNotifyCtx> notifyCtx;
    std::tie(status, notifyCtx) = processSet(hbl,
                                             v,
                                             itm,
                                             cas,
                                             allowExisting,
                                             true,
                                             queueItmCtx,
                                             {/*no predicate*/},
                                             maybeKeyExists);

    ENGINE_ERROR_CODE ret = ENGINE_SUCCESS;
    switch (status) {
    case MutationStatus::NoMem:
        ret = ENGINE_ENOMEM;
        break;
    case MutationStatus::InvalidCas:
        ret = ENGINE_KEY_EEXISTS;
        break;
    case MutationStatus::IsLocked:
        ret = ENGINE_LOCKED;
        break;
    case MutationStatus::WasDirty:
    case MutationStatus::WasClean: {
        if (v == nullptr) {
            // Scan build thinks v could be nullptr - check to suppress warning
            throw std::logic_error(
                    "VBucket::setWithMeta: "
                    "StoredValue should not be null if status WasClean");
        }
        if (seqno) {
            *seqno = static_cast<uint64_t>(v->getBySeqno());
        }
        // we unlock ht lock here because we want to avoid potential lock
        // inversions arising from notifyNewSeqno() call
        hbl.getHTLock().unlock();
        notifyNewSeqno(*notifyCtx);
        doCollectionsStats(cHandle, *notifyCtx);
    } break;
    case MutationStatus::NotFound:
        ret = ENGINE_KEY_ENOENT;
        break;
    case MutationStatus::NeedBgFetch: { // CAS operation with non-resident item
        // + full eviction.
        if (v) { // temp item is already created. Simply schedule a
            hbl.getHTLock().unlock(); // bg fetch job.
            bgFetch(itm.getKey(), cookie, engine, true);
            return ENGINE_EWOULDBLOCK;
        }
        ret = addTempItemAndBGFetch(hbl, itm.getKey(), cookie, engine, true);
        break;
    }
    case MutationStatus::IsPendingSyncWrite:
        ret = ENGINE_SYNC_WRITE_IN_PROGRESS;
        break;
    }

    return ret;
}

ENGINE_ERROR_CODE VBucket::deleteItem(
        uint64_t& cas,
        const void* cookie,
        EventuallyPersistentEngine& engine,
        boost::optional<cb::durability::Requirements> durability,
        ItemMetaData* itemMeta,
        mutation_descr_t& mutInfo,
        const Collections::VB::Manifest::CachingReadHandle& cHandle) {
    if (durability && durability->isValid()) {
        if (!isValidDurabilityLevel(durability->getLevel())) {
            return ENGINE_DURABILITY_INVALID_LEVEL;
        }

        if (!getActiveDM().isDurabilityPossible()) {
            return ENGINE_DURABILITY_IMPOSSIBLE;
        }
    }

    // For pending SyncDeletes we initially return EWOULDBLOCK; will notify
    // client when request is committed / aborted later.
    ENGINE_ERROR_CODE ret = durability ? ENGINE_EWOULDBLOCK : ENGINE_SUCCESS;

    { // HashBucketLock scope
        auto htRes = ht.findForWrite(cHandle.getKey());
        auto* v = htRes.storedValue;
        auto& hbl = htRes.lock;

        if (!v || v->isDeleted() || v->isTempItem() ||
            cHandle.isLogicallyDeleted(v->getBySeqno())) {
            if (eviction == EvictionPolicy::Value) {
                return ENGINE_KEY_ENOENT;
            } else { // Full eviction.
                if (!v) { // Item might be evicted from cache.
                    if (maybeKeyExistsInFilter(cHandle.getKey())) {
                        return addTempItemAndBGFetch(
                                hbl, cHandle.getKey(), cookie, engine, true);
                    } else {
                        // As bloomfilter predicted that item surely doesn't
                        // exist on disk, return ENOENT for deleteItem().
                        return ENGINE_KEY_ENOENT;
                    }
                } else if (v->isTempInitialItem()) {
                    hbl.getHTLock().unlock();
                    bgFetch(cHandle.getKey(), cookie, engine, true);
                    return ENGINE_EWOULDBLOCK;
                } else { // Non-existent or deleted key.
                    if (v->isTempNonExistentItem() || v->isTempDeletedItem()) {
                        // Delete a temp non-existent item to ensure that
                        // if a delete were issued over an item that doesn't
                        // exist, then we don't preserve a temp item.
                        deleteStoredValue(hbl, *v);
                    }
                    return ENGINE_KEY_ENOENT;
                }
            }
        }

        if (v->isLocked(ep_current_time()) &&
            (getState() == vbucket_state_replica ||
             getState() == vbucket_state_pending)) {
            v->unlock();
        }

        if (itemMeta != nullptr) {
            itemMeta->cas = v->getCas();
        }

        MutationStatus delrv;
        boost::optional<VBNotifyCtx> notifyCtx;
        if (v->isExpired(ep_real_time())) {
            std::tie(delrv, v, notifyCtx) =
                    processExpiredItem(hbl, *v, cHandle);
        } else {
            ItemMetaData metadata;
            metadata.revSeqno = v->getRevSeqno() + 1;
            VBQueueItemCtx queueItmCtx;
            if (durability) {
                queueItmCtx.durability = DurabilityItemCtx{*durability, cookie};
            }
            std::tie(delrv, v, notifyCtx) =
                    processSoftDelete(hbl,
                                      *v,
                                      cas,
                                      metadata,
                                      queueItmCtx,
                                      /*use_meta*/ false,
                                      /*bySeqno*/ v->getBySeqno(),
                                      DeleteSource::Explicit);
        }

        uint64_t seqno = 0;

        switch (delrv) {
        case MutationStatus::NoMem:
            ret = ENGINE_ENOMEM;
            break;
        case MutationStatus::InvalidCas:
            ret = ENGINE_KEY_EEXISTS;
            break;
        case MutationStatus::IsLocked:
            ret = ENGINE_LOCKED_TMPFAIL;
            break;
        case MutationStatus::NotFound:
            ret = ENGINE_KEY_ENOENT;
            /* Fallthrough:
             * A NotFound return value at this point indicates that the
             * item has expired. But, a deletion still needs to be queued
             * for the item in order to persist it.
             */
        case MutationStatus::WasClean:
        case MutationStatus::WasDirty:
            if (itemMeta != nullptr) {
                itemMeta->revSeqno = v->getRevSeqno();
                itemMeta->flags = v->getFlags();
                itemMeta->exptime = v->getExptime();
            }

            notifyNewSeqno(*notifyCtx);
            doCollectionsStats(cHandle, *notifyCtx);
            seqno = static_cast<uint64_t>(v->getBySeqno());
            cas = v->getCas();

            if (delrv != MutationStatus::NotFound) {
                mutInfo.seqno = seqno;
                mutInfo.vbucket_uuid = failovers->getLatestUUID();
                if (itemMeta != nullptr) {
                    itemMeta->cas = v->getCas();
                }
            }
            break;
        case MutationStatus::NeedBgFetch:
            // We already figured out if a bg fetch is requred for a
            // full-evicted item above.
            throw std::logic_error(
                    "VBucket::deleteItem: "
                    "Unexpected NEEDS_BG_FETCH from processSoftDelete");

        case MutationStatus::IsPendingSyncWrite:
            ret = ENGINE_SYNC_WRITE_IN_PROGRESS;
            break;
        }
    }

    // Commit if possible. This allows us to do "durable" sets in the case where
    // we have no replicas (i.e. every set should be completed immediately).
    // We can't do this when we add the SyncWrite because the general use case
    // is to commit on replica ack. This requires doing a find against the
    // HashTable (requires locking the HashBucket) which would result in a
    // deadlock if we did it inside the addSyncWrite call. To keep things
    // simple, just commit after doing the set.
    getActiveDM().checkForCommit();

    return ret;
}

ENGINE_ERROR_CODE VBucket::deleteWithMeta(
        uint64_t& cas,
        uint64_t* seqno,
        const void* cookie,
        EventuallyPersistentEngine& engine,
        CheckConflicts checkConflicts,
        const ItemMetaData& itemMeta,
        bool backfill,
        GenerateBySeqno genBySeqno,
        GenerateCas generateCas,
        uint64_t bySeqno,
        const Collections::VB::Manifest::CachingReadHandle& cHandle,
        DeleteSource deleteSource) {
    const auto& key = cHandle.getKey();
    auto htRes = ht.findForWrite(key);
    auto* v = htRes.storedValue;
    auto& hbl = htRes.lock;

    if (v && cHandle.isLogicallyDeleted(v->getBySeqno())) {
        return ENGINE_KEY_ENOENT;
    }

    // Need conflict resolution?
    if (checkConflicts == CheckConflicts::Yes) {
        if (v) {
            if (v->isTempInitialItem()) {
                bgFetch(key, cookie, engine, true);
                return ENGINE_EWOULDBLOCK;
            }

            if (!(conflictResolver->resolve(*v,
                                            itemMeta,
                                            PROTOCOL_BINARY_RAW_BYTES,
                                            true))) {
                ++stats.numOpsDelMetaResolutionFailed;
                return ENGINE_KEY_EEXISTS;
            }
        } else {
            // Item is 1) deleted or not existent in the value eviction case OR
            // 2) deleted or evicted in the full eviction.
            if (maybeKeyExistsInFilter(key)) {
                return addTempItemAndBGFetch(hbl, key, cookie, engine, true);
            } else {
                // Even though bloomfilter predicted that item doesn't exist
                // on disk, we must put this delete on disk if the cas is valid.
                auto rv = addTempStoredValue(hbl, key);
                if (rv.status == TempAddStatus::NoMem) {
                    return ENGINE_ENOMEM;
                }
                v = rv.storedValue;
                v->setTempDeleted();
            }
        }
    } else {
        if (!v) {
            // We should always try to persist a delete here.
            auto rv = addTempStoredValue(hbl, key);
            if (rv.status == TempAddStatus::NoMem) {
                return ENGINE_ENOMEM;
            }
            v = rv.storedValue;
            v->setTempDeleted();
            v->setCas(cas);
        } else if (v->isTempInitialItem()) {
            v->setTempDeleted();
            v->setCas(cas);
        }
    }

    if (v && v->isLocked(ep_current_time()) &&
        (getState() == vbucket_state_replica ||
         getState() == vbucket_state_pending)) {
        v->unlock();
    }

    MutationStatus delrv;
    boost::optional<VBNotifyCtx> notifyCtx;
    bool metaBgFetch = true;
    if (!v) {
        if (eviction == EvictionPolicy::Full) {
            delrv = MutationStatus::NeedBgFetch;
        } else {
            delrv = MutationStatus::NotFound;
        }
    } else if (v->isTempDeletedItem() &&
               mcbp::datatype::is_xattr(v->getDatatype()) && !v->isResident()) {
        // MB-25671: A temp deleted xattr with no value must be fetched before
        // the deleteWithMeta can be applied.
        delrv = MutationStatus::NeedBgFetch;
        metaBgFetch = false;
    } else {
        // MB-33919: The incoming meta.exptime should be used as the delete-time
        // so request GenerateDeleteTime::No, if the incoming value is 0, a new
        // delete-time will be generated.
        VBQueueItemCtx queueItmCtx{genBySeqno,
                                   generateCas,
                                   GenerateDeleteTime::No,
                                   TrackCasDrift::Yes,
                                   backfill,
                                   {},
                                   nullptr /* No pre link step needed */};

        std::unique_ptr<Item> itm;
        if (getState() == vbucket_state_active &&
            mcbp::datatype::is_xattr(v->getDatatype()) &&
            (itm = pruneXattrDocument(*v, itemMeta))) {
            // A new item has been generated and must be given a new seqno
            queueItmCtx.genBySeqno = GenerateBySeqno::Yes;

            std::tie(v, delrv, notifyCtx) =
                    updateStoredValue(hbl, *v, *itm, queueItmCtx);
        } else {
            // system xattrs must remain, however no need to prune xattrs if
            // this is a replication call (i.e. not to an active vbucket),
            // the active has done this and we must just store what we're
            // given.
            std::tie(delrv, v, notifyCtx) = processSoftDelete(hbl,
                                                              *v,
                                                              cas,
                                                              itemMeta,
                                                              queueItmCtx,
                                                              /*use_meta*/ true,
                                                              bySeqno,
                                                              deleteSource);
        }
    }
    cas = v ? v->getCas() : 0;

    switch (delrv) {
    case MutationStatus::NoMem:
        return ENGINE_ENOMEM;
    case MutationStatus::InvalidCas:
        return ENGINE_KEY_EEXISTS;
    case MutationStatus::IsLocked:
        return ENGINE_LOCKED_TMPFAIL;
    case MutationStatus::NotFound:
        return ENGINE_KEY_ENOENT;
    case MutationStatus::WasDirty:
    case MutationStatus::WasClean: {
        if (v == nullptr) {
            // Scan build thinks v could be nullptr - check to suppress warning
            throw std::logic_error(
                    "VBucket::addBackfillItem: "
                    "StoredValue should not be null if status WasClean");
        }
        if (seqno) {
            *seqno = static_cast<uint64_t>(v->getBySeqno());
        }
        // we unlock ht lock here because we want to avoid potential lock
        // inversions arising from notifyNewSeqno() call
        hbl.getHTLock().unlock();
        notifyNewSeqno(*notifyCtx);
        doCollectionsStats(cHandle, *notifyCtx);
        break;
    }
    case MutationStatus::NeedBgFetch:
        hbl.getHTLock().unlock();
        bgFetch(key, cookie, engine, metaBgFetch);
        return ENGINE_EWOULDBLOCK;

    case MutationStatus::IsPendingSyncWrite:
        return ENGINE_SYNC_WRITE_IN_PROGRESS;
    }
    return ENGINE_SUCCESS;
}

void VBucket::deleteExpiredItem(const Item& it,
                                time_t startTime,
                                ExpireBy source) {
    // Pending items should not be subject to expiry
    if (it.isPending()) {
        std::stringstream ss;
        ss << it;
        throw std::invalid_argument(
                "VBucket::deleteExpiredItem: Cannot expire pending item:" +
                cb::UserDataView(ss.str()).getSanitizedValue());
    }

    const DocKey& key = it.getKey();

    // Must obtain collection handle and hold it to ensure any queued item is
    // interlocked with collection membership changes.
    auto cHandle = manifest->lock(key);
    if (!cHandle.valid()) {
        // The collection has now been dropped, no action required
        return;
    }

    // The item is correctly trimmed (by the caller). Fetch the one in the
    // hashtable and replace it if the CAS match (same item; no race).
    // If not found in the hashtable we should add it as a deleted item
    auto htRes = ht.findForWrite(key);
    auto* v = htRes.storedValue;
    auto& hbl = htRes.lock;

    if (v) {
        if (v->getCas() != it.getCas()) {
            return;
        }

        if (v->isTempNonExistentItem() || v->isTempDeletedItem()) {
            bool deleted = deleteStoredValue(hbl, *v);
            if (!deleted) {
                throw std::logic_error(
                        "VBucket::deleteExpiredItem: "
                        "Failed to delete seqno:" +
                        std::to_string(v->getBySeqno()) + " from bucket " +
                        std::to_string(hbl.getBucketNum()));
            }
        } else if (v->isExpired(startTime) && !v->isDeleted()) {
            VBNotifyCtx notifyCtx;
            auto result = ht.unlocked_updateStoredValue(hbl, *v, it);
            std::tie(std::ignore, std::ignore, notifyCtx) =
                    processExpiredItem(hbl, *result.storedValue, cHandle);
            // we unlock ht lock here because we want to avoid potential lock
            // inversions arising from notifyNewSeqno() call
            hbl.getHTLock().unlock();
            notifyNewSeqno(notifyCtx);
            doCollectionsStats(cHandle, notifyCtx);
        }
    } else {
        if (eviction == EvictionPolicy::Full) {
            // Create a temp item and delete and push it
            // into the checkpoint queue, only if the bloomfilter
            // predicts that the item may exist on disk.
            if (maybeKeyExistsInFilter(key)) {
                auto addTemp = addTempStoredValue(hbl, key);
                if (addTemp.status == TempAddStatus::NoMem) {
                    return;
                }
                v = addTemp.storedValue;
                v->setTempDeleted();
                v->setRevSeqno(it.getRevSeqno());
                auto result = ht.unlocked_updateStoredValue(hbl, *v, it);
                VBNotifyCtx notifyCtx;
                std::tie(std::ignore, std::ignore, notifyCtx) =
                        processExpiredItem(hbl, *result.storedValue, cHandle);
                // we unlock ht lock here because we want to avoid potential
                // lock inversions arising from notifyNewSeqno() call
                hbl.getHTLock().unlock();
                notifyNewSeqno(notifyCtx);
                doCollectionsStats(cHandle, notifyCtx);
            }
        }
    }
    incExpirationStat(source);
}

ENGINE_ERROR_CODE VBucket::add(
        Item& itm,
        const void* cookie,
        EventuallyPersistentEngine& engine,
        const Collections::VB::Manifest::CachingReadHandle& cHandle) {
    auto ret = checkDurabilityRequirements(itm);
    if (ret != ENGINE_SUCCESS) {
        return ret;
    }

    { // HashBucketLock scope
        auto htRes = ht.findForWrite(itm.getKey());
        auto* v = htRes.storedValue;
        auto& hbl = htRes.lock;

        bool maybeKeyExists = true;
        if ((v == nullptr || v->isTempInitialItem()) &&
            (eviction == EvictionPolicy::Full)) {
            // Check bloomfilter's prediction
            if (!maybeKeyExistsInFilter(itm.getKey())) {
                maybeKeyExists = false;
            }
        }

        PreLinkDocumentContext preLinkDocumentContext(engine, cookie, &itm);
        VBQueueItemCtx queueItmCtx;
        queueItmCtx.preLinkDocumentContext = &preLinkDocumentContext;
        if (itm.isPending()) {
            queueItmCtx.durability =
                    DurabilityItemCtx{itm.getDurabilityReqs(), cookie};
        }
        AddStatus status;
        boost::optional<VBNotifyCtx> notifyCtx;
        std::tie(status, notifyCtx) =
                processAdd(hbl, v, itm, maybeKeyExists, queueItmCtx, cHandle);

        switch (status) {
        case AddStatus::NoMem:
            return ENGINE_ENOMEM;
        case AddStatus::Exists:
            return ENGINE_NOT_STORED;
        case AddStatus::AddTmpAndBgFetch:
            return addTempItemAndBGFetch(
                    hbl, itm.getKey(), cookie, engine, true);
        case AddStatus::BgFetch:
            hbl.getHTLock().unlock();
            bgFetch(itm.getKey(), cookie, engine, true);
            return ENGINE_EWOULDBLOCK;
        case AddStatus::Success:
        case AddStatus::UnDel:
            notifyNewSeqno(*notifyCtx);
            doCollectionsStats(cHandle, *notifyCtx);
            itm.setBySeqno(v->getBySeqno());
            itm.setCas(v->getCas());
            break;
        }
    }
    // Commit if possible. This allows us to do "durable" sets in the case where
    // we have no replicas (i.e. every set should be completed immediately).
    // We can't do this when we add the SyncWrite because the general use case
    // is to commit on replica ack. This requires doing a find against the
    // HashTable (requires locking the HashBucket) which would result in a
    // deadlock if we did it inside the addSyncWrite call. To keep things
    // simple, just commit after doing the set.
    getActiveDM().checkForCommit();

    // For pending SyncWrites we initially return EWOULDBLOCK; will notify
    // client when request is committed / aborted later.
    return itm.isPending() ? ENGINE_EWOULDBLOCK : ENGINE_SUCCESS;
}

std::pair<MutationStatus, GetValue> VBucket::processGetAndUpdateTtl(
        HashTable::HashBucketLock& hbl,
        StoredValue* v,
        time_t exptime,
        const Collections::VB::Manifest::CachingReadHandle& cHandle) {
    if (v) {
        if (isLogicallyNonExistent(*v, cHandle)) {
            ht.cleanupIfTemporaryItem(hbl, *v);
            return {MutationStatus::NotFound, GetValue()};
        }

        if (!v->isResident()) {
            return {MutationStatus::NeedBgFetch, GetValue()};
        }

        if (v->isLocked(ep_current_time())) {
            return {MutationStatus::IsLocked,
                    GetValue(nullptr, ENGINE_KEY_EEXISTS, 0)};
        }

        const bool exptime_mutated = exptime != v->getExptime();
        auto bySeqNo = v->getBySeqno();
        if (exptime_mutated) {
            v->markDirty();
            v->setExptime(exptime);
            v->setRevSeqno(v->getRevSeqno() + 1);
        }

        const auto hideLockedCas = (v->isLocked(ep_current_time())
                                            ? StoredValue::HideLockedCas::Yes
                                            : StoredValue::HideLockedCas::No);
        GetValue rv(v->toItem(getId(), hideLockedCas), ENGINE_SUCCESS, bySeqNo);

        if (exptime_mutated) {
            VBQueueItemCtx qItemCtx;
            VBNotifyCtx notifyCtx;
            std::tie(v, std::ignore, notifyCtx) =
                    updateStoredValue(hbl, *v, *rv.item, qItemCtx, true);
            rv.item->setCas(v->getCas());
            // we unlock ht lock here because we want to avoid potential lock
            // inversions arising from notifyNewSeqno() call
            hbl.getHTLock().unlock();
            notifyNewSeqno(notifyCtx);
            doCollectionsStats(cHandle, notifyCtx);
        }

        return {MutationStatus::WasClean, std::move(rv)};
    } else {
        if (eviction == EvictionPolicy::Value) {
            return {MutationStatus::NotFound, GetValue()};
        } else {
            if (maybeKeyExistsInFilter(cHandle.getKey())) {
                return {MutationStatus::NeedBgFetch, GetValue()};
            } else {
                // As bloomfilter predicted that item surely doesn't exist
                // on disk, return ENOENT for getAndUpdateTtl().
                return {MutationStatus::NotFound, GetValue()};
            }
        }
    }
}

GetValue VBucket::getAndUpdateTtl(
        const void* cookie,
        EventuallyPersistentEngine& engine,
        time_t exptime,
        const Collections::VB::Manifest::CachingReadHandle& cHandle) {
    auto res = fetchValidValue(
            WantsDeleted::Yes, TrackReference::Yes, QueueExpired::Yes, cHandle);
    GetValue gv;
    MutationStatus status;
    std::tie(status, gv) =
            processGetAndUpdateTtl(res.lock, res.storedValue, exptime, cHandle);

    if (status == MutationStatus::NeedBgFetch) {
        if (res.storedValue) {
            bgFetch(cHandle.getKey(), cookie, engine);
            return GetValue(
                    nullptr, ENGINE_EWOULDBLOCK, res.storedValue->getBySeqno());
        } else {
            ENGINE_ERROR_CODE ec = addTempItemAndBGFetch(
                    res.lock, cHandle.getKey(), cookie, engine, false);
            return GetValue(NULL, ec, -1, true);
        }
    }

    return gv;
}

GetValue VBucket::getInternal(
        const void* cookie,
        EventuallyPersistentEngine& engine,
        get_options_t options,
        bool diskFlushAll,
        GetKeyOnly getKeyOnly,
        const Collections::VB::Manifest::CachingReadHandle& cHandle) {
    const TrackReference trackReference = (options & TRACK_REFERENCE)
                                                  ? TrackReference::Yes
                                                  : TrackReference::No;
    const bool metadataOnly = (options & ALLOW_META_ONLY);
    const bool getDeletedValue = (options & GET_DELETED_VALUE);
    const bool bgFetchRequired = (options & QUEUE_BG_FETCH);
    auto res = fetchValidValue(
            WantsDeleted::Yes, trackReference, QueueExpired::Yes, cHandle);
    auto* v = res.storedValue;
    if (v) {
        // If the fetched value is a Prepared SyncWrite which may already have
        // been made visible to clients, then we cannot yet report _any_
        // value for this key until the Prepare has bee re-committed.
        if (v->isPreparedMaybeVisible()) {
            return GetValue(nullptr, ENGINE_SYNC_WRITE_RECOMMIT_IN_PROGRESS);
        }

        // 1 If SV is deleted and user didn't request deleted items
        // 2 (or) If collection says this key is gone.
        // then return ENOENT.
        if ((v->isDeleted() && !getDeletedValue) ||
            cHandle.isLogicallyDeleted(v->getBySeqno())) {
            return GetValue();
        }

        // If SV is a temp deleted item (i.e. marker added after a BgFetch to
        // note that the item has been deleted), *but* the user requested
        // full deleted items, then we need to fetch the complete deleted item
        // (including body) from disk.
        if (v->isTempDeletedItem() && getDeletedValue && !metadataOnly) {
            const auto queueBgFetch =
                    (bgFetchRequired) ? QueueBgFetch::Yes : QueueBgFetch::No;
            return getInternalNonResident(
                    cHandle.getKey(), cookie, engine, queueBgFetch, *v);
        }

        // If SV is otherwise a temp non-existent (i.e. a marker added after a
        // BgFetch to note that no such item exists) or temp deleted, then we
        // should cleanup the SV (if requested) before returning ENOENT (so we
        // don't keep temp items in HT).
        if (v->isTempDeletedItem() || v->isTempNonExistentItem()) {
            if (options & DELETE_TEMP) {
                deleteStoredValue(res.lock, *v);
            }
            return GetValue();
        }

        // If the value is not resident (and it was requested), wait for it...
        if (!v->isResident() && !metadataOnly) {
            auto queueBgFetch = (bgFetchRequired) ?
                    QueueBgFetch::Yes :
                    QueueBgFetch::No;
            return getInternalNonResident(
                    cHandle.getKey(), cookie, engine, queueBgFetch, *v);
        }

        std::unique_ptr<Item> item;
        if (getKeyOnly == GetKeyOnly::Yes) {
            item = v->toItem(getId(),
                             StoredValue::HideLockedCas::No,
                             StoredValue::IncludeValue::No);
        } else {
            const auto hideLockedCas =
                    ((options & HIDE_LOCKED_CAS) &&
                                     v->isLocked(ep_current_time())
                             ? StoredValue::HideLockedCas::Yes
                             : StoredValue::HideLockedCas::No);
            item = v->toItem(getId(), hideLockedCas);
        }

        if (options & TRACK_STATISTICS) {
            opsGet++;
        }

        return GetValue(std::move(item),
                        ENGINE_SUCCESS,
                        v->getBySeqno(),
                        !v->isResident(),
                        v->getNRUValue());
    } else {
        if (!getDeletedValue &&
            (eviction == EvictionPolicy::Value || diskFlushAll)) {
            return GetValue();
        }

        if (maybeKeyExistsInFilter(cHandle.getKey())) {
            ENGINE_ERROR_CODE ec = ENGINE_EWOULDBLOCK;
            if (bgFetchRequired) { // Full eviction and need a bg fetch.
                ec = addTempItemAndBGFetch(res.lock,
                                           cHandle.getKey(),
                                           cookie,
                                           engine,
                                           metadataOnly);
            }
            return GetValue(NULL, ec, -1, true);
        } else {
            // As bloomfilter predicted that item surely doesn't exist
            // on disk, return ENOENT, for getInternal().
            return GetValue();
        }
    }
}

ENGINE_ERROR_CODE VBucket::getMetaData(
        const void* cookie,
        EventuallyPersistentEngine& engine,
        const Collections::VB::Manifest::CachingReadHandle& cHandle,
        ItemMetaData& metadata,
        uint32_t& deleted,
        uint8_t& datatype) {
    deleted = 0;
    auto htRes = ht.findForWrite(cHandle.getKey());
    auto* v = htRes.storedValue;
    auto& hbl = htRes.lock;

    if (v) {
        stats.numOpsGetMeta++;
        if (v->isTempInitialItem()) {
            // Need bg meta fetch.
            bgFetch(cHandle.getKey(), cookie, engine, true);
            return ENGINE_EWOULDBLOCK;
        } else if (v->isTempNonExistentItem()) {
            metadata.cas = v->getCas();
            return ENGINE_KEY_ENOENT;
        } else if (cHandle.isLogicallyDeleted(v->getBySeqno())) {
            return ENGINE_KEY_ENOENT;
        } else {
            if (v->isTempDeletedItem() || v->isDeleted() ||
                v->isExpired(ep_real_time())) {
                deleted |= GET_META_ITEM_DELETED_FLAG;
            }

            if (v->isLocked(ep_current_time())) {
                metadata.cas = static_cast<uint64_t>(-1);
            } else {
                metadata.cas = v->getCas();
            }
            metadata.flags = v->getFlags();
            metadata.exptime = v->getExptime();
            metadata.revSeqno = v->getRevSeqno();
            datatype = v->getDatatype();

            return ENGINE_SUCCESS;
        }
    } else {
        // The key wasn't found. However, this may be because it was previously
        // deleted or evicted with the full eviction strategy.
        // So, add a temporary item corresponding to the key to the hash table
        // and schedule a background fetch for its metadata from the persistent
        // store. The item's state will be updated after the fetch completes.
        //
        // Schedule this bgFetch only if the key is predicted to be may-be
        // existent on disk by the bloomfilter.

        if (maybeKeyExistsInFilter(cHandle.getKey())) {
            return addTempItemAndBGFetch(
                    hbl, cHandle.getKey(), cookie, engine, true);
        } else {
            stats.numOpsGetMeta++;
            return ENGINE_KEY_ENOENT;
        }
    }
}

ENGINE_ERROR_CODE VBucket::getKeyStats(
        const void* cookie,
        EventuallyPersistentEngine& engine,
        struct key_stats& kstats,
        WantsDeleted wantsDeleted,
        const Collections::VB::Manifest::CachingReadHandle& cHandle) {
    auto res = fetchValidValue(
            WantsDeleted::Yes, TrackReference::Yes, QueueExpired::Yes, cHandle);
    auto* v = res.storedValue;

    if (v) {
        if ((v->isDeleted() || cHandle.isLogicallyDeleted(v->getBySeqno())) &&
            wantsDeleted == WantsDeleted::No) {
            return ENGINE_KEY_ENOENT;
        }

        if (v->isTempNonExistentItem() || v->isTempDeletedItem()) {
            deleteStoredValue(res.lock, *v);
            return ENGINE_KEY_ENOENT;
        }
        if (eviction == EvictionPolicy::Full && v->isTempInitialItem()) {
            res.lock.getHTLock().unlock();
            bgFetch(cHandle.getKey(), cookie, engine, true);
            return ENGINE_EWOULDBLOCK;
        }
        kstats.logically_deleted =
                v->isDeleted() || cHandle.isLogicallyDeleted(v->getBySeqno());
        kstats.dirty = v->isDirty();
        kstats.exptime = v->getExptime();
        kstats.flags = v->getFlags();
        kstats.cas = v->getCas();
        kstats.vb_state = getState();
        kstats.resident = v->isResident();

        return ENGINE_SUCCESS;
    } else {
        if (eviction == EvictionPolicy::Value) {
            return ENGINE_KEY_ENOENT;
        } else {
            if (maybeKeyExistsInFilter(cHandle.getKey())) {
                return addTempItemAndBGFetch(
                        res.lock, cHandle.getKey(), cookie, engine, true);
            } else {
                // If bgFetch were false, or bloomfilter predicted that
                // item surely doesn't exist on disk, return ENOENT for
                // getKeyStats().
                return ENGINE_KEY_ENOENT;
            }
        }
    }
}

GetValue VBucket::getLocked(
        rel_time_t currentTime,
        uint32_t lockTimeout,
        const void* cookie,
        EventuallyPersistentEngine& engine,
        const Collections::VB::Manifest::CachingReadHandle& cHandle) {
    auto res = fetchValidValue(
            WantsDeleted::Yes, TrackReference::Yes, QueueExpired::Yes, cHandle);
    auto* v = res.storedValue;

    if (v) {
        if (isLogicallyNonExistent(*v, cHandle)) {
            ht.cleanupIfTemporaryItem(res.lock, *v);
            return GetValue(NULL, ENGINE_KEY_ENOENT);
        }

        // if v is locked return error
        if (v->isLocked(currentTime)) {
            return GetValue(NULL, ENGINE_LOCKED_TMPFAIL);
        }

        // If the value is not resident, wait for it...
        if (!v->isResident()) {
            if (cookie) {
                bgFetch(cHandle.getKey(), cookie, engine);
            }
            return GetValue(NULL, ENGINE_EWOULDBLOCK, -1, true);
        }

        // acquire lock and increment cas value
        v->lock(currentTime + lockTimeout);

        auto it = v->toItem(getId());
        it->setCas(nextHLCCas());
        v->setCas(it->getCas());

        return GetValue(std::move(it));

    } else {
        // No value found in the hashtable.
        switch (eviction) {
        case EvictionPolicy::Value:
            return GetValue(NULL, ENGINE_KEY_ENOENT);

        case EvictionPolicy::Full:
            if (maybeKeyExistsInFilter(cHandle.getKey())) {
                ENGINE_ERROR_CODE ec = addTempItemAndBGFetch(
                        res.lock, cHandle.getKey(), cookie, engine, false);
                return GetValue(NULL, ec, -1, true);
            } else {
                // As bloomfilter predicted that item surely doesn't exist
                // on disk, return ENOENT for getLocked().
                return GetValue(NULL, ENGINE_KEY_ENOENT);
            }
        }
        return GetValue(); // just to prevent compiler warning
    }
}

void VBucket::deletedOnDiskCbk(const Item& queuedItem, bool deleted) {
    auto handle = manifest->lock(queuedItem.getKey());
    auto res = fetchValidValue(
            WantsDeleted::Yes,
            TrackReference::No,
            handle.valid() ? QueueExpired::Yes : QueueExpired::No,
            handle);
    auto* v = res.storedValue;

    // Delete the item in the hash table iff:
    //  1. Item is existent in hashtable, and deleted flag is true
    //  2. rev seqno of queued item matches rev seqno of hash table item
    if (v && v->isDeleted() && (queuedItem.getRevSeqno() == v->getRevSeqno())) {
        bool isDeleted = deleteStoredValue(res.lock, *v);
        if (!isDeleted) {
            throw std::logic_error(
                    "deletedOnDiskCbk:callback: "
                    "Failed to delete key with seqno:" +
                    std::to_string(v->getBySeqno()) + "' from bucket " +
                    std::to_string(res.lock.getBucketNum()));
        }

        /**
         * Deleted items are to be added to the bloomfilter,
         * in either eviction policy.
         */
        addToFilter(queuedItem.getKey());
    }

    if (deleted) {
        ++stats.totalPersisted;
        ++opsDelete;

        /**
         * MB-30137: Decrement the total number of on-disk items. This needs to be
         * done to ensure that the item count is accurate in the case of full
         * eviction
         */
        if (v) {
            decrNumTotalItems();
        }
    }
    doStatsForFlushing(queuedItem, queuedItem.size());
    --stats.diskQueueSize;
    decrMetaDataDisk(queuedItem);
}

bool VBucket::deleteKey(const DocKey& key) {
    auto htRes = ht.findForWrite(key);
    if (!htRes.storedValue) {
        return false;
    }
    return deleteStoredValue(htRes.lock, *htRes.storedValue);
}

void VBucket::postProcessRollback(const RollbackResult& rollbackResult,
                                  uint64_t prevHighSeqno) {
    failovers->pruneEntries(rollbackResult.highSeqno);
    checkpointManager->clear(*this, rollbackResult.highSeqno);
    setPersistedSnapshot(rollbackResult.snapStartSeqno,
                         rollbackResult.snapEndSeqno);
    incrRollbackItemCount(prevHighSeqno - rollbackResult.highSeqno);
    checkpointManager->setOpenCheckpointId(1);
    setReceivingInitialDiskSnapshot(false);
}

void VBucket::collectionsRolledBack(KVStore& kvstore) {
    manifest = std::make_unique<Collections::VB::Manifest>(
            kvstore.getCollectionsManifest(getId()));
    auto kvstoreContext = kvstore.makeFileHandle(getId());
    auto wh = manifest->wlock();
    // For each collection in the VB, reload the stats to the point before
    // the rollback seqno
    for (auto& collection : wh) {
        auto stats =
                kvstore.getCollectionStats(*kvstoreContext, collection.first);
        collection.second.setDiskCount(stats.itemCount);
        collection.second.resetPersistedHighSeqno(stats.highSeqno);
        collection.second.resetHighSeqno(
                collection.second.getPersistedHighSeqno());
    }
}

void VBucket::dump() const {
    std::cerr << "VBucket[" << this << "] with state: " << toString(getState())
              << " numItems:" << getNumItems()
              << " numNonResident:" << getNumNonResidentItems()
              << " ht: " << std::endl << "  " << ht << std::endl
              << "]" << std::endl;
}

void VBucket::setMutationMemoryThreshold(size_t memThreshold) {
    if (memThreshold > 0 && memThreshold <= 100) {
        mutationMemThreshold = static_cast<double>(memThreshold) / 100.0;
    } else {
        throw std::invalid_argument(
                "VBucket::setMutationMemoryThreshold invalid memThreshold:" +
                std::to_string(memThreshold));
    }
}

bool VBucket::hasMemoryForStoredValue(
        EPStats& st,
        const Item& item,
        UseActiveVBMemThreshold useActiveVBMemThreshold) {
    double newSize = static_cast<double>(estimateNewMemoryUsage(st, item));
    double maxSize = static_cast<double>(st.getMaxDataSize());
    if (useActiveVBMemThreshold == UseActiveVBMemThreshold::Yes ||
        getState() == vbucket_state_active) {
        return newSize <= (maxSize * mutationMemThreshold);
    } else {
        return newSize <= (maxSize * st.replicationThrottleThreshold);
    }
}

void VBucket::_addStats(bool details,
                        const AddStatFn& add_stat,
                        const void* c) {
    addStat(NULL, toString(state), add_stat, c);
    if (details) {
        size_t numItems = getNumItems();
        size_t tempItems = getNumTempItems();
        addStat("num_items", numItems, add_stat, c);
        addStat("num_temp_items", tempItems, add_stat, c);
        addStat("num_non_resident", getNumNonResidentItems(), add_stat, c);
        addStat("num_prepared_sync_writes",
                ht.getNumPreparedSyncWrites(),
                add_stat,
                c);
        addStat("ht_memory", ht.memorySize(), add_stat, c);
        addStat("ht_item_memory", ht.getItemMemory(), add_stat, c);
        addStat("ht_item_memory_uncompressed",
                ht.getUncompressedItemMemory(),
                add_stat,
                c);
        addStat("ht_cache_size", ht.getCacheSize(), add_stat, c);
        addStat("ht_size", ht.getSize(), add_stat, c);
        addStat("num_ejects", ht.getNumEjects(), add_stat, c);
        addStat("ops_create", opsCreate.load(), add_stat, c);
	addStat("ops_delete", opsDelete.load(), add_stat, c);
        addStat("ops_get", opsGet.load(), add_stat, c);
        addStat("ops_reject", opsReject.load(), add_stat, c);
        addStat("ops_update", opsUpdate.load(), add_stat, c);
        addStat("queue_size", dirtyQueueSize.load(), add_stat, c);
        addStat("backfill_queue_size", getBackfillSize(), add_stat, c);
        addStat("queue_memory", dirtyQueueMem.load(), add_stat, c);
        addStat("queue_fill", dirtyQueueFill.load(), add_stat, c);
        addStat("queue_drain", dirtyQueueDrain.load(), add_stat, c);
        addStat("queue_age", getQueueAge(), add_stat, c);
        addStat("pending_writes", dirtyQueuePendingWrites.load(), add_stat, c);

        addStat("high_seqno", getHighSeqno(), add_stat, c);
        addStat("uuid", failovers->getLatestUUID(), add_stat, c);
        addStat("purge_seqno", getPurgeSeqno(), add_stat, c);
        addStat("bloom_filter", getFilterStatusString().data(),
                add_stat, c);
        addStat("bloom_filter_size", getFilterSize(), add_stat, c);
        addStat("bloom_filter_key_count", getNumOfKeysInFilter(), add_stat, c);
        addStat("rollback_item_count", getRollbackItemCount(), add_stat, c);
        addStat("hp_vb_req_size", getHighPriorityChkSize(), add_stat, c);
        addStat("might_contain_xattrs", mightContainXattrs(), add_stat, c);
        addStat("max_deleted_revid", ht.getMaxDeletedRevSeqno(), add_stat, c);
        addStat("topology", getReplicationTopology().dump(), add_stat, c);
        addStat("high_prepared_seqno", getHighPreparedSeqno(), add_stat, c);

        hlc.addStats(statPrefix, add_stat, c);
    }
}

void VBucket::decrDirtyQueueMem(size_t decrementBy)
{
    size_t oldVal, newVal;
    do {
        oldVal = dirtyQueueMem.load(std::memory_order_relaxed);
        if (oldVal < decrementBy) {
            newVal = 0;
        } else {
            newVal = oldVal - decrementBy;
        }
    } while (!dirtyQueueMem.compare_exchange_strong(oldVal, newVal));
}

void VBucket::decrDirtyQueueAge(uint32_t decrementBy)
{
    uint64_t oldVal, newVal;
    do {
        oldVal = dirtyQueueAge.load(std::memory_order_relaxed);
        if (oldVal < decrementBy) {
            newVal = 0;
        } else {
            newVal = oldVal - decrementBy;
        }
    } while (!dirtyQueueAge.compare_exchange_strong(oldVal, newVal));
}

void VBucket::decrDirtyQueuePendingWrites(size_t decrementBy)
{
    size_t oldVal, newVal;
    do {
        oldVal = dirtyQueuePendingWrites.load(std::memory_order_relaxed);
        if (oldVal < decrementBy) {
            newVal = 0;
        } else {
            newVal = oldVal - decrementBy;
        }
    } while (!dirtyQueuePendingWrites.compare_exchange_strong(oldVal, newVal));
}

std::pair<MutationStatus, boost::optional<VBNotifyCtx>> VBucket::processSet(
        const HashTable::HashBucketLock& hbl,
        StoredValue*& v,
        Item& itm,
        uint64_t cas,
        bool allowExisting,
        bool hasMetaData,
        const VBQueueItemCtx& queueItmCtx,
        cb::StoreIfStatus storeIfStatus,
        bool maybeKeyExists) {
    if (!hbl.getHTLock()) {
        throw std::invalid_argument(
                "VBucket::processSet: htLock not held for " +
                getId().to_string());
    }

    if (!hasMemoryForStoredValue(stats, itm)) {
        return {MutationStatus::NoMem, {}};
    }

    if (v == nullptr && itm.isDeleted() && cas &&
        !areDeletedItemsAlwaysResident()) {
        // Request to perform a CAS operation on a deleted body which may
        // not be resident. Need a bg_fetch to be able to perform this request.
        return {MutationStatus::NeedBgFetch, VBNotifyCtx()};
    }

    // bgFetch only in FE, only if the bloom-filter thinks the key may exist.
    // But only for cas operations or if a store_if is requiring the item_info.
    if (eviction == EvictionPolicy::Full && maybeKeyExists &&
        (cas || storeIfStatus == cb::StoreIfStatus::GetItemInfo)) {
        if (!v || v->isTempInitialItem()) {
            return {MutationStatus::NeedBgFetch, {}};
        }
    }

    /*
     * prior to checking for the lock, we should check if this object
     * has expired. If so, then check if CAS value has been provided
     * for this set op. In this case the operation should be denied since
     * a cas operation for a key that doesn't exist is not a very cool
     * thing to do. See MB 3252
     */
    if (v && v->isExpired(ep_real_time()) && !hasMetaData && !itm.isDeleted()) {
        if (v->isLocked(ep_current_time())) {
            v->unlock();
        }
        if (cas) {
            /* item has expired and cas value provided. Deny ! */
            return {MutationStatus::NotFound, {}};
        }
    }

    if (v) {
        if (!allowExisting && !v->isTempItem() && !v->isDeleted()) {
            return {MutationStatus::InvalidCas, {}};
        }
        if (v->isLocked(ep_current_time())) {
            /*
             * item is locked, deny if there is cas value mismatch
             * or no cas value is provided by the user
             */
            if (cas != v->getCas()) {
                return {MutationStatus::IsLocked, {}};
            }
            /* allow operation*/
            v->unlock();
        } else if (cas && cas != v->getCas()) {
            if (v->isTempNonExistentItem()) {
                // This is a temporary item which marks a key as non-existent;
                // therefore specifying a non-matching CAS should be exposed
                // as item not existing.
                return {MutationStatus::NotFound, {}};
            }
            if ((v->isTempDeletedItem() || v->isDeleted()) && !itm.isDeleted()) {
                // Existing item is deleted, and we are not replacing it with
                // a (different) deleted value - return not existing.
                return {MutationStatus::NotFound, {}};
            }
            // None of the above special cases; the existing item cannot be
            // modified with the specified CAS.
            return {MutationStatus::InvalidCas, {}};
        }
        if (!hasMetaData) {
            itm.setRevSeqno(v->getRevSeqno() + 1);
            /* MB-23530: We must ensure that a replace operation (i.e.
             * set with a CAS) /fails/ if the old document is deleted; it
             * logically "doesn't exist". However, if the new value is deleted
             * this op is a /delete/ with a CAS and we must permit a
             * deleted -> deleted transition for Deleted Bodies.
             */
            if (cas && (v->isDeleted() || v->isTempDeletedItem()) &&
                !itm.isDeleted()) {
                return {MutationStatus::NotFound, {}};
            }
        }

        MutationStatus status;
        VBNotifyCtx notifyCtx;
        std::tie(v, status, notifyCtx) =
                updateStoredValue(hbl, *v, itm, queueItmCtx);
        return {status, notifyCtx};
    } else if (cas != 0) {
        return {MutationStatus::NotFound, {}};
    } else {
        VBNotifyCtx notifyCtx;
        auto genRevSeqno = hasMetaData ? GenerateRevSeqno::No :
                           GenerateRevSeqno::Yes;
        std::tie(v, notifyCtx) =
                addNewStoredValue(hbl, itm, queueItmCtx, genRevSeqno);
        itm.setRevSeqno(v->getRevSeqno());
        return {MutationStatus::WasClean, notifyCtx};
    }
}

std::pair<AddStatus, boost::optional<VBNotifyCtx>> VBucket::processAdd(
        const HashTable::HashBucketLock& hbl,
        StoredValue*& v,
        Item& itm,
        bool maybeKeyExists,
        const VBQueueItemCtx& queueItmCtx,
        const Collections::VB::Manifest::CachingReadHandle& cHandle) {
    if (!hbl.getHTLock()) {
        throw std::invalid_argument(
                "VBucket::processAdd: htLock not held for " +
                getId().to_string());
    }
    if (v && !v->isDeleted() && !v->isExpired(ep_real_time()) &&
        !v->isTempItem() && !cHandle.isLogicallyDeleted(v->getBySeqno())) {
        return {AddStatus::Exists, {}};
    }
    if (!hasMemoryForStoredValue(stats, itm)) {
        return {AddStatus::NoMem, {}};
    }

    std::pair<AddStatus, VBNotifyCtx> rv = {AddStatus::Success, {}};

    if (v) {
        if (v->isTempInitialItem() && eviction == EvictionPolicy::Full &&
            maybeKeyExists) {
            // Need to figure out if an item exists on disk
            return {AddStatus::BgFetch, {}};
        }

        rv.first = (v->isDeleted() || v->isExpired(ep_real_time()))
                           ? AddStatus::UnDel
                           : AddStatus::Success;

        if (v->isTempDeletedItem()) {
            itm.setRevSeqno(v->getRevSeqno() + 1);
        } else {
            itm.setRevSeqno(ht.getMaxDeletedRevSeqno() + 1);
        }

        if (!v->isTempItem()) {
            itm.setRevSeqno(v->getRevSeqno() + 1);
        }

        std::tie(v, std::ignore, rv.second) =
                updateStoredValue(hbl, *v, itm, queueItmCtx);
    } else {
        if (itm.getBySeqno() != StoredValue::state_temp_init) {
            if (eviction == EvictionPolicy::Full && maybeKeyExists) {
                return {AddStatus::AddTmpAndBgFetch, VBNotifyCtx()};
            }
        }

        if (itm.getBySeqno() == StoredValue::state_temp_init) {
            /* A 'temp initial item' is just added to the hash table. It is
             not put on checkpoint manager or sequence list */
            v = ht.unlocked_addNewStoredValue(hbl, itm);
            updateRevSeqNoOfNewStoredValue(*v);
        } else {
            std::tie(v, rv.second) = addNewStoredValue(
                    hbl, itm, queueItmCtx, GenerateRevSeqno::Yes);
        }

        itm.setRevSeqno(v->getRevSeqno());

        if (v->isTempItem()) {
            rv.first = AddStatus::BgFetch;
        }
    }

    if (v->isTempItem()) {
        v->setNRUValue(MAX_NRU_VALUE);
    }
    return rv;
}

std::tuple<MutationStatus, StoredValue*, boost::optional<VBNotifyCtx>>
VBucket::processSoftDelete(const HashTable::HashBucketLock& hbl,
                           StoredValue& v,
                           uint64_t cas,
                           const ItemMetaData& metadata,
                           const VBQueueItemCtx& queueItmCtx,
                           bool use_meta,
                           uint64_t bySeqno,
                           DeleteSource deleteSource) {
    boost::optional<VBNotifyCtx> empty;
    if (v.isTempInitialItem() && eviction == EvictionPolicy::Full) {
        return std::make_tuple(MutationStatus::NeedBgFetch, &v, empty);
    }

    if (v.isLocked(ep_current_time())) {
        if (cas != v.getCas()) {
            return std::make_tuple(MutationStatus::IsLocked, &v, empty);
        }
        v.unlock();
    }

    if (cas != 0 && cas != v.getCas()) {
        return std::make_tuple(MutationStatus::InvalidCas, &v, empty);
    }

    /* allow operation */
    v.unlock();

    MutationStatus rv =
            v.isDirty() ? MutationStatus::WasDirty : MutationStatus::WasClean;

    if (use_meta) {
        v.setCas(metadata.cas);
        v.setFlags(metadata.flags);
        v.setExptime(metadata.exptime);
    }

    v.setRevSeqno(metadata.revSeqno);
    VBNotifyCtx notifyCtx;
    StoredValue* newSv;
    DeletionStatus delStatus;
    std::tie(newSv, delStatus, notifyCtx) =
            softDeleteStoredValue(hbl,
                                  v,
                                  /*onlyMarkDeleted*/ false,
                                  queueItmCtx,
                                  bySeqno,
                                  deleteSource);
    switch (delStatus) {
    case DeletionStatus::Success:
        ht.updateMaxDeletedRevSeqno(metadata.revSeqno);
        return std::make_tuple(rv, newSv, notifyCtx);

    case DeletionStatus::IsPendingSyncWrite:
        return std::make_tuple(MutationStatus::IsPendingSyncWrite, &v, empty);
    }
    folly::assume_unreachable();
}

std::tuple<MutationStatus, StoredValue*, VBNotifyCtx>
VBucket::processExpiredItem(
        const HashTable::HashBucketLock& hbl,
        StoredValue& v,
        const Collections::VB::Manifest::CachingReadHandle& cHandle) {
    if (!hbl.getHTLock()) {
        throw std::invalid_argument(
                "VBucket::processExpiredItem: htLock not held for " +
                getId().to_string());
    }

    if (v.isTempInitialItem() && eviction == EvictionPolicy::Full) {
        return std::make_tuple(MutationStatus::NeedBgFetch,
                               &v,
                               queueDirty(hbl, v, {} /*VBQueueItemCtx*/));
    }

    /* If the datatype is XATTR, mark the item as deleted
     * but don't delete the value as system xattrs can
     * still be queried by mobile clients even after
     * deletion.
     * TODO: The current implementation is inefficient
     * but functionally correct and for performance reasons
     * only the system xattrs need to be stored.
     */
    value_t value = v.getValue();
    bool onlyMarkDeleted = value && mcbp::datatype::is_xattr(v.getDatatype());
    v.setRevSeqno(v.getRevSeqno() + 1);
    VBNotifyCtx notifyCtx;
    StoredValue* newSv;
    DeletionStatus delStatus;
    std::tie(newSv, delStatus, notifyCtx) =
            softDeleteStoredValue(hbl,
                                  v,
                                  onlyMarkDeleted,
                                  VBQueueItemCtx{},
                                  v.getBySeqno(),
                                  DeleteSource::TTL);
    switch (delStatus) {
    case DeletionStatus::Success:
        ht.updateMaxDeletedRevSeqno(newSv->getRevSeqno() + 1);
        return std::make_tuple(MutationStatus::NotFound, newSv, notifyCtx);

    case DeletionStatus::IsPendingSyncWrite:
        return std::make_tuple(
                MutationStatus::IsPendingSyncWrite, newSv, VBNotifyCtx{});
    }
    folly::assume_unreachable();
}

bool VBucket::deleteStoredValue(const HashTable::HashBucketLock& hbl,
                                StoredValue& v) {
    if (!v.isDeleted() && v.isLocked(ep_current_time())) {
        return false;
    }

    /* StoredValue deleted here. If any other in-memory data structures are
       using the StoredValue intrusively then they must have handled the delete
       by this point */
    ht.unlocked_del(hbl, v.getKey());
    return true;
}

VBucket::AddTempSVResult VBucket::addTempStoredValue(
        const HashTable::HashBucketLock& hbl, const DocKey& key) {
    if (!hbl.getHTLock()) {
        throw std::invalid_argument(
                "VBucket::addTempStoredValue: htLock not held for " +
                getId().to_string());
    }

    Item itm(key,
             /*flags*/ 0,
             /*exp*/ 0,
             /*data*/ NULL,
             /*size*/ 0,
             PROTOCOL_BINARY_RAW_BYTES,
             0,
             StoredValue::state_temp_init);

    if (!hasMemoryForStoredValue(stats, itm)) {
        return {TempAddStatus::NoMem, nullptr};
    }

    /* A 'temp initial item' is just added to the hash table. It is
       not put on checkpoint manager or sequence list */
    StoredValue* v = ht.unlocked_addNewStoredValue(hbl, itm);

    updateRevSeqNoOfNewStoredValue(*v);
    itm.setRevSeqno(v->getRevSeqno());
    v->setNRUValue(MAX_NRU_VALUE);

    return {TempAddStatus::BgFetch, v};
}

void VBucket::notifyNewSeqno(
        const VBNotifyCtx& notifyCtx) {
    if (newSeqnoCb) {
        newSeqnoCb->callback(getId(), notifyCtx);
    }
}

void VBucket::doCollectionsStats(
        const Collections::VB::Manifest::CachingReadHandle& cHandle,
        const VBNotifyCtx& notifyCtx) {
    cHandle.setHighSeqno(notifyCtx.bySeqno);

    if (notifyCtx.itemCountDifference == 1) {
        cHandle.incrementDiskCount();
    } else if (notifyCtx.itemCountDifference == -1) {
        cHandle.decrementDiskCount();
    }
}

void VBucket::doCollectionsStats(
        const Collections::VB::Manifest::ReadHandle& readHandle,
        CollectionID collection,
        const VBNotifyCtx& notifyCtx) {
    readHandle.setHighSeqno(collection, notifyCtx.bySeqno);

    if (notifyCtx.itemCountDifference == 1) {
        readHandle.incrementDiskCount(collection);
    } else if (notifyCtx.itemCountDifference == -1) {
        readHandle.decrementDiskCount(collection);
    }
}

void VBucket::doCollectionsStats(
        const Collections::VB::Manifest::WriteHandle& writeHandle,
        CollectionID collection,
        const VBNotifyCtx& notifyCtx) {
    writeHandle.setHighSeqno(collection, notifyCtx.bySeqno);
}

void VBucket::updateRevSeqNoOfNewStoredValue(StoredValue& v) {
    /**
     * Possibly, this item is being recreated. Conservatively assign it
     * a seqno that is greater than the greatest seqno of all deleted
     * items seen so far.
     */
    uint64_t seqno = ht.getMaxDeletedRevSeqno();
    if (!v.isTempItem()) {
        ++seqno;
    }
    v.setRevSeqno(seqno);
}

void VBucket::addHighPriorityVBEntry(uint64_t seqnoOrChkId,
                                     const void* cookie,
                                     HighPriorityVBNotify reqType) {
    std::unique_lock<std::mutex> lh(hpVBReqsMutex);
    hpVBReqs.push_back(HighPriorityVBEntry(cookie, seqnoOrChkId, reqType));
    numHpVBReqs.store(hpVBReqs.size());

    EP_LOG_INFO(
            "Added high priority async request {} for {}, Check for:{}, "
            "Persisted upto:{}, cookie:{}",
            to_string(reqType),
            getId(),
            seqnoOrChkId,
            getPersistenceSeqno(),
            cookie);
}

std::map<const void*, ENGINE_ERROR_CODE> VBucket::getHighPriorityNotifications(
        EventuallyPersistentEngine& engine,
        uint64_t idNum,
        HighPriorityVBNotify notifyType) {
    std::unique_lock<std::mutex> lh(hpVBReqsMutex);
    std::map<const void*, ENGINE_ERROR_CODE> toNotify;

    auto entry = hpVBReqs.begin();

    while (entry != hpVBReqs.end()) {
        if (notifyType != entry->reqType) {
            ++entry;
            continue;
        }

        std::string logStr(to_string(notifyType));

        auto wall_time = std::chrono::steady_clock::now() - entry->start;
        auto spent =
                std::chrono::duration_cast<std::chrono::seconds>(wall_time);
        if (entry->id <= idNum) {
            toNotify[entry->cookie] = ENGINE_SUCCESS;
            stats.chkPersistenceHisto.add(
                    std::chrono::duration_cast<std::chrono::microseconds>(
                            wall_time));
            adjustCheckpointFlushTimeout(spent);
            EP_LOG_INFO(
                    "Notified the completion of {} for {} Check for: {}, "
                    "Persisted upto: {}, cookie {}",
                    logStr,
                    getId(),
                    entry->id,
                    idNum,
                    entry->cookie);
            entry = hpVBReqs.erase(entry);
        } else if (spent > getCheckpointFlushTimeout()) {
            adjustCheckpointFlushTimeout(spent);
            engine.storeEngineSpecific(entry->cookie, NULL);
            toNotify[entry->cookie] = ENGINE_TMPFAIL;
            EP_LOG_WARN(
                    "Notified the timeout on {} for {} Check for: {}, "
                    "Persisted upto: {}, cookie {}",
                    logStr,
                    getId(),
                    entry->id,
                    idNum,
                    entry->cookie);
            entry = hpVBReqs.erase(entry);
        } else {
            ++entry;
        }
    }
    numHpVBReqs.store(hpVBReqs.size());
    return toNotify;
}

std::map<const void*, ENGINE_ERROR_CODE> VBucket::tmpFailAndGetAllHpNotifies(
        EventuallyPersistentEngine& engine) {
    std::map<const void*, ENGINE_ERROR_CODE> toNotify;

    LockHolder lh(hpVBReqsMutex);

    for (auto& entry : hpVBReqs) {
        toNotify[entry.cookie] = ENGINE_TMPFAIL;
        engine.storeEngineSpecific(entry.cookie, NULL);
    }
    hpVBReqs.clear();

    return toNotify;
}

void VBucket::adjustCheckpointFlushTimeout(std::chrono::seconds wall_time) {
    auto middle = (MIN_CHK_FLUSH_TIMEOUT + MAX_CHK_FLUSH_TIMEOUT) / 2;

    if (wall_time <= MIN_CHK_FLUSH_TIMEOUT) {
        chkFlushTimeout = MIN_CHK_FLUSH_TIMEOUT;
    } else if (wall_time <= middle) {
        chkFlushTimeout = middle;
    } else {
        chkFlushTimeout = MAX_CHK_FLUSH_TIMEOUT;
    }
}

std::chrono::seconds VBucket::getCheckpointFlushTimeout() {
    return std::chrono::duration_cast<std::chrono::seconds>(
            chkFlushTimeout.load());
}

std::unique_ptr<Item> VBucket::pruneXattrDocument(
        StoredValue& v, const ItemMetaData& itemMeta) {
    // Need to take a copy of the value, prune it, and add it back

    // Create work-space document
    std::vector<char> workspace(
            v.getValue()->getData(),
            v.getValue()->getData() + v.getValue()->valueSize());

    // Now attach to the XATTRs in the document
    cb::xattr::Blob xattr({workspace.data(), workspace.size()},
                          mcbp::datatype::is_snappy(v.getDatatype()));
    xattr.prune_user_keys();

    auto prunedXattrs = xattr.finalize();

    if (prunedXattrs.size()) {
        // Something remains - Create a Blob and copy-in just the XATTRs
        auto newValue =
                Blob::New(reinterpret_cast<const char*>(prunedXattrs.data()),
                          prunedXattrs.size());
        auto rv = v.toItem(getId());
        rv->setCas(itemMeta.cas);
        rv->setFlags(itemMeta.flags);
        rv->setExpTime(itemMeta.exptime);
        rv->setRevSeqno(itemMeta.revSeqno);
        rv->replaceValue(newValue);
        rv->setDataType(PROTOCOL_BINARY_DATATYPE_XATTR);
        return rv;
    } else {
        return {};
    }
}

bool VBucket::isLogicallyNonExistent(
        const StoredValue& v,
        const Collections::VB::Manifest::CachingReadHandle& cHandle) {
    return v.isDeleted() || v.isTempDeletedItem() ||
           v.isTempNonExistentItem() ||
           cHandle.isLogicallyDeleted(v.getBySeqno());
}

ENGINE_ERROR_CODE VBucket::seqnoAcknowledged(const std::string& replicaId,
                                             uint64_t preparedSeqno) {
    // Take the state lock to ensure that we don't change state whilst
    // processing a seqno ack.
    folly::SharedMutex::ReadHolder rlh(getStateLock());

    // We may receive an ack after we have set a vBucket to dead during a
    // takeover; just ignore it.
    if (getState() == vbucket_state_dead) {
        return ENGINE_SUCCESS;
    }
    return getActiveDM().seqnoAckReceived(replicaId, preparedSeqno);
}

void VBucket::notifyPersistenceToDurabilityMonitor() {
    folly::SharedMutex::ReadHolder wlh(stateLock);

    if (state == vbucket_state_dead) {
        return;
    }

    durabilityMonitor->notifyLocalPersistence();
}

const DurabilityMonitor& VBucket::getDurabilityMonitor() const {
    return *durabilityMonitor;
}

void VBucket::DeferredDeleter::operator()(VBucket* vb) const {
    // If the vbucket is marked as deleting then we must schedule task to
    // perform the resource destruction (memory/disk).
    if (vb->isDeletionDeferred()) {
        vb->scheduleDeferredDeletion(engine);
        return;
    }
    delete vb;
}

void VBucket::setFreqSaturatedCallback(std::function<void()> callbackFunction) {
    ht.setFreqSaturatedCallback(callbackFunction);
}

ENGINE_ERROR_CODE VBucket::checkDurabilityRequirements(const Item& item) {
    if (item.isPending()) {
        if (!isValidDurabilityLevel(item.getDurabilityReqs().getLevel())) {
            return ENGINE_DURABILITY_INVALID_LEVEL;
        }

        if (!getActiveDM().isDurabilityPossible()) {
            return ENGINE_DURABILITY_IMPOSSIBLE;
        }
    }

    return ENGINE_SUCCESS;
}<|MERGE_RESOLUTION|>--- conflicted
+++ resolved
@@ -375,15 +375,9 @@
     const auto ckptMgrLimit = approxLimit - result.items.size();
     bool ckptItemsAvailable = true;
     if (ckptMgrLimit > 0) {
-<<<<<<< HEAD
         auto _begin_ = std::chrono::steady_clock::now();
-        ckptItems = checkpointManager->getItemsForPersistence(result.items,
-                                                              ckptMgrLimit);
-=======
-        auto _begin_ = ProcessClock::now();
-        auto ckptItems = checkpointManager->getItemsForCursor(
-                CheckpointManager::pCursorName, result.items, ckptMgrLimit);
->>>>>>> ea8dcdd6
+        auto ckptItems = checkpointManager->getItemsForPersistence(
+                result.items, ckptMgrLimit);
         result.range = ckptItems.range;
         ckptItemsAvailable = ckptItems.moreAvailable;
         stats.persistenceCursorGetItemsHisto.add(
