--- conflicted
+++ resolved
@@ -558,11 +558,6 @@
  * will have a delete time of 0
  */
 #define DCP_OPEN_INCLUDE_DELETE_TIMES 32
-<<<<<<< HEAD
-} // namespace request
-} // namespace mcbp
-} // namespace cb
-=======
 
 /**
  * Indicates that the server should strip off the values, but return the
@@ -576,15 +571,9 @@
  * Not valid to specify with DCP_OPEN_NO_VALUE.
  */
 #define DCP_OPEN_NO_VALUE_WITH_UNDERLYING_DATATYPE 64
-
-            uint32_t flags;
-        } body;
-    } message;
-    uint8_t bytes[sizeof(protocol_binary_request_header) + 8];
-} protocol_binary_request_dcp_open;
-
-typedef protocol_binary_response_no_extras protocol_binary_response_dcp_open;
->>>>>>> a04947c0
+} // namespace request
+} // namespace mcbp
+} // namespace cb
 
 typedef union {
     struct {
