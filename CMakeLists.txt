PROJECT(EventuallyPersistentEngine)
CMAKE_MINIMUM_REQUIRED(VERSION 2.8)

IF (${CMAKE_MAJOR_VERSION} GREATER 2)
    CMAKE_POLICY(SET CMP0042 NEW)
ENDIF (${CMAKE_MAJOR_VERSION} GREATER 2)

INCLUDE(CheckFunctionExists)
INCLUDE(CheckIncludeFileCXX)
INCLUDE(CheckIncludeFiles)
INCLUDE(CheckLibraryExists)
INCLUDE(CheckSymbolExists)
INCLUDE(CheckTypeSize)
INCLUDE(CTest)

INCLUDE_DIRECTORIES(BEFORE ${CMAKE_INSTALL_PREFIX}/include
                           ${CMAKE_CURRENT_SOURCE_DIR}
                           ${CMAKE_CURRENT_SOURCE_DIR}/src
                           ${CMAKE_CURRENT_BINARY_DIR}/src
                           ${SNAPPY_INCLUDE_DIR}
                           ${Platform_SOURCE_DIR}/include
                           ${Memcached_SOURCE_DIR}
                           ${Memcached_SOURCE_DIR}/include
                           ${Couchstore_SOURCE_DIR}/include
                           ${ForestDB_SOURCE_DIR}/include
                           ${CMAKE_CURRENT_BINARY_DIR})

INCLUDE_DIRECTORIES(AFTER
                    ${gtest_SOURCE_DIR}/include)

CHECK_INCLUDE_FILES("alloca.h" HAVE_ALLOCA_H)
CHECK_INCLUDE_FILES("arpa/inet.h" HAVE_ARPA_INET_H)
CHECK_INCLUDE_FILES("unistd.h" HAVE_UNISTD_H)
CHECK_INCLUDE_FILES("netdb.h" HAVE_NETDB_H)
CHECK_INCLUDE_FILES("mach/mach_time.h" HAVE_MACH_MACH_TIME_H)
CHECK_INCLUDE_FILES("poll.h" HAVE_POLL_H)
CHECK_INCLUDE_FILES("sysexits.h" HAVE_SYSEXITS_H)
CHECK_INCLUDE_FILES("unistd.h" HAVE_UNISTD_H)
CHECK_INCLUDE_FILES("sched.h" HAVE_SCHED_H)
CHECK_INCLUDE_FILES("sys/socket.h" HAVE_SYS_SOCKET_H)
CHECK_INCLUDE_FILES("sys/time.h" HAVE_SYS_TIME_H)
CHECK_INCLUDE_FILES("netinet/in.h" HAVE_NETINET_IN_H)
CHECK_INCLUDE_FILES("netinet/tcp.h" HAVE_NETINET_TCP_H)
CHECK_INCLUDE_FILE_CXX("unordered_map" HAVE_UNORDERED_MAP)
CHECK_INCLUDE_FILE_CXX("atomic" HAVE_ATOMIC)
CHECK_INCLUDE_FILE_CXX("thread" HAVE_THREAD)

CHECK_FUNCTION_EXISTS(clock_gettime HAVE_CLOCK_GETTIME)
CHECK_FUNCTION_EXISTS(mach_absolute_time HAVE_MACH_ABSOLUTE_TIME)
CHECK_FUNCTION_EXISTS(gettimeofday HAVE_GETTIMEOFDAY)
CHECK_FUNCTION_EXISTS(getopt_long HAVE_GETOPT_LONG)

# ---- uncomment the lines below ONLY for dev/debugging ---
#if ("${CMAKE_C_COMPILER_ID}" STREQUAL "Clang")
#    set(CMAKE_CXX_FLAGS "${CMAKE_CXX_FLAGS} -g -O0")
#elseif ("${CMAKE_CXX_COMPILER_ID}" STREQUAL "GNU")
#    set(CMAKE_CXX_FLAGS "${CMAKE_CXX_FLAGS} -g -O0")
#endif()

IF (EXISTS ${CMAKE_CURRENT_SOURCE_DIR}/.git)
   EXECUTE_PROCESS(COMMAND git rev-parse HEAD
                   WORKING_DIRECTORY ${CMAKE_CURRENT_SOURCE_DIR}
                   OUTPUT_VARIABLE EP_ENGINE_VERSION
                   OUTPUT_STRIP_TRAILING_WHITESPACE)
   IF (EP_ENGINE_VERSION STREQUAL "" OR EP_ENGINE_VERSION STREQUAL "HEAD")
     MESSAGE (FATAL_ERROR "Failed to determine commit SHA!")
   ENDIF (EP_ENGINE_VERSION STREQUAL "" OR EP_ENGINE_VERSION STREQUAL "HEAD")
ELSE (EXISTS ${CMAKE_CURRENT_SOURCE_DIR}/.git)
   SET(EP_ENGINE_VERSION "unknown")
ENDIF (EXISTS ${CMAKE_CURRENT_SOURCE_DIR}/.git)

CONFIGURE_FILE (${CMAKE_CURRENT_SOURCE_DIR}/src/config.cmake.h
                ${CMAKE_CURRENT_BINARY_DIR}/src/config.h)

# Generate the python wrappers
CONFIGURE_FILE (${CMAKE_CURRENT_SOURCE_DIR}/wrapper/wrapper
                ${CMAKE_CURRENT_BINARY_DIR}/wrapper/cbepctl)
CONFIGURE_FILE (${CMAKE_CURRENT_SOURCE_DIR}/wrapper/wrapper
                ${CMAKE_CURRENT_BINARY_DIR}/wrapper/cbstats)
CONFIGURE_FILE (${CMAKE_CURRENT_SOURCE_DIR}/wrapper/wrapper
                ${CMAKE_CURRENT_BINARY_DIR}/wrapper/cbcompact)
CONFIGURE_FILE (${CMAKE_CURRENT_SOURCE_DIR}/wrapper/wrapper
                ${CMAKE_CURRENT_BINARY_DIR}/wrapper/cbvdiff)
CONFIGURE_FILE (${CMAKE_CURRENT_SOURCE_DIR}/wrapper/wrapper
                ${CMAKE_CURRENT_BINARY_DIR}/wrapper/cbvbucketctl)

IF (WIN32)
   INCLUDE_DIRECTORIES(AFTER ${CMAKE_SOURCE_DIR}/platform/include/win32)
ENDIF (WIN32)

ADD_EXECUTABLE(gencode tools/gencode.cc)
TARGET_LINK_LIBRARIES(gencode cJSON platform)

ADD_EXECUTABLE(genconfig tools/genconfig.cc)
TARGET_LINK_LIBRARIES(genconfig cJSON platform)

ADD_CUSTOM_COMMAND(OUTPUT ${CMAKE_CURRENT_BINARY_DIR}/src/stats-info.c
                          ${CMAKE_CURRENT_BINARY_DIR}/src/stats-info.h
                  COMMAND
                     gencode -j ${CMAKE_CURRENT_SOURCE_DIR}/docs/stats.json -h ${CMAKE_CURRENT_BINARY_DIR}/src/stats-info.h -c ${CMAKE_CURRENT_BINARY_DIR}/src/stats-info.c -f get_stats_info
                  DEPENDS
                        docs/stats.json
                        gencode
                  COMMENT "Generating code for stats info")

ADD_CUSTOM_COMMAND(OUTPUT
                     ${CMAKE_CURRENT_BINARY_DIR}/src/generated_configuration.cc
                     ${CMAKE_CURRENT_BINARY_DIR}/src/generated_configuration.h
                  COMMAND
                     genconfig ${CMAKE_CURRENT_SOURCE_DIR}/configuration.json
                  DEPENDS
                        configuration.json
                        genconfig
                  COMMENT "Generating code for configuration class")

SET(KVSTORE_SOURCE src/crc32.c src/kvstore.cc)
SET(COUCH_KVSTORE_SOURCE src/couch-kvstore/couch-kvstore.cc
            src/couch-kvstore/couch-fs-stats.cc)
SET(FOREST_KVSTORE_SOURCE src/forest-kvstore/forest-kvstore.cc)
SET(OBJECTREGISTRY_SOURCE src/objectregistry.cc)
SET(CONFIG_SOURCE src/configuration.cc
  ${CMAKE_CURRENT_BINARY_DIR}/src/generated_configuration.cc)

ADD_LIBRARY(ep SHARED
            src/access_scanner.cc
            src/atomic.cc
            src/backfill.cc
            src/bgfetcher.cc
            src/bloomfilter.cc
            src/checkpoint.cc
            src/checkpoint_remover.cc
            src/compress.cc
            src/conflict_resolution.cc
            src/connmap.cc
            src/dcp/backfill-manager.cc
            src/dcp/backfill.cc
            src/dcp/consumer.cc
            src/dcp/flow-control.cc
            src/dcp/flow-control-manager.cc
            src/dcp/producer.cc
            src/dcp/response.cc
            src/dcp/stream.cc
            src/defragmenter.cc
            src/defragmenter_visitor.cc
<<<<<<< HEAD
            src/ep.cc
            src/ep_engine.cc
            src/ep_time.c
            src/executorpool.cc
=======
            src/ep.cc src/ep_engine.cc src/ep_time.c
            src/executorpool.cc src/ext_meta_parser.cc
            src/failover-table.cc src/flusher.cc src/htresizer.cc
            src/item.cc src/item_pager.cc src/kvshard.cc
            src/memory_tracker.cc src/murmurhash3.cc
            src/mutex.cc
>>>>>>> 6403bc0e
            src/executorthread.cc
            src/ext_meta_parser.cc
            src/failover-table.cc
            src/flusher.cc
            src/htresizer.cc
            src/item.cc
            src/item_pager.cc
            src/logger.cc
            src/kvshard.cc
            src/memory_tracker.cc
            src/murmurhash3.cc
            src/mutation_log.cc
            src/priority.cc
            src/replicationthrottle.cc
            src/sizes.cc
            ${CMAKE_CURRENT_BINARY_DIR}/src/stats-info.c
            src/string_utils.cc
            src/stored-value.cc
            src/tapconnection.cc
            src/tasks.cc
            src/taskqueue.cc
            src/vbucket.cc
            src/vbucketmap.cc
            src/warmup.cc
            ${KVSTORE_SOURCE} ${COUCH_KVSTORE_SOURCE}
            ${FOREST_KVSTORE_SOURCE} ${OBJECTREGISTRY_SOURCE}
            ${CONFIG_SOURCE})

SET_TARGET_PROPERTIES(ep PROPERTIES PREFIX "")
TARGET_LINK_LIBRARIES(ep cJSON JSON_checker couchstore forestdb
  dirutils platform ${LIBEVENT_LIBRARIES})

# Single executable containing all class-level unit tests involving
# EventuallyPersistentEngine driven by GoogleTest.
# (We end up compiling most of the src/ files of ep-engine for these unit tests,
# so simpler / quicker just to link them into a single executable).
ADD_EXECUTABLE(ep-engine_ep_unit_tests
  tests/mock/mock_dcp.cc
  tests/module_tests/ep_unit_tests_main.cc
  tests/module_tests/dcp_test.cc
  tests/module_tests/evp_engine_test.cc
  tests/module_tests/evp_store_test.cc
  tests/module_tests/evp_store_single_threaded_test.cc
  src/access_scanner.cc
  src/atomic.cc
  src/backfill.cc
  src/bgfetcher.cc
  src/bloomfilter.cc
  src/checkpoint.cc
  src/checkpoint_remover.cc
  src/conflict_resolution.cc
  src/compress.cc
  src/connmap.cc
  src/dcp/backfill.cc
  src/dcp/backfill-manager.cc
  src/dcp/consumer.cc
  src/dcp/flow-control.cc
  src/dcp/flow-control-manager.cc
  src/dcp/producer.cc
  src/dcp/response.cc
  src/dcp/stream.cc
  src/defragmenter.cc
  src/defragmenter_visitor.cc
  src/ep.cc
  src/ep_engine.cc
  src/ep_time.c
  src/executorpool.cc
  src/executorthread.cc
  src/ext_meta_parser.cc
  src/failover-table.cc
  src/flusher.cc
  src/htresizer.cc
  src/item.cc
  src/item_pager.cc
  src/kvshard.cc
  src/logger.cc
  src/memory_tracker.cc
  src/murmurhash3.cc
  src/mutation_log.cc
  src/objectregistry.cc
  src/tapconnection.cc
  src/replicationthrottle.cc
  src/stored-value.cc
  src/string_utils.cc
  src/tasks.cc
  src/taskqueue.cc
  src/vbucket.cc
  src/vbucketmap.cc
  src/warmup.cc
  ${CMAKE_CURRENT_BINARY_DIR}/src/stats-info.c
  ${CONFIG_SOURCE}
  ${KVSTORE_SOURCE}
  ${COUCH_KVSTORE_SOURCE}
  ${FOREST_KVSTORE_SOURCE}
  ${Memcached_SOURCE_DIR}/daemon/alloc_hooks_dummy.cc
  ${Memcached_SOURCE_DIR}/programs/engine_testapp/mock_server.cc)
TARGET_LINK_LIBRARIES(ep-engine_ep_unit_tests couchstore cJSON dirutils forestdb gtest JSON_checker mcd_util platform)

ADD_EXECUTABLE(ep-engine_atomic_ptr_test
  tests/module_tests/atomic_ptr_test.cc
  src/atomic.cc
  src/testlogger.cc)
TARGET_LINK_LIBRARIES(ep-engine_atomic_ptr_test platform)

ADD_EXECUTABLE(ep-engine_atomic_test
  tests/module_tests/atomic_test.cc
  src/testlogger.cc)
TARGET_LINK_LIBRARIES(ep-engine_atomic_test platform)

ADD_EXECUTABLE(ep-engine_checkpoint_test
  tests/module_tests/checkpoint_test.cc
  src/atomic.cc
  src/bloomfilter.cc
  src/checkpoint.cc
  src/compress.cc
  src/failover-table.cc
  src/item.cc
  src/murmurhash3.cc
  src/stored-value.cc
  src/testlogger.cc
  src/vbucket.cc
  ${OBJECTREGISTRY_SOURCE} ${CONFIG_SOURCE})
TARGET_LINK_LIBRARIES(ep-engine_checkpoint_test gtest ${SNAPPY_LIBRARIES} cJSON platform)

ADD_EXECUTABLE(ep-engine_chunk_creation_test
  tests/module_tests/chunk_creation_test.cc)
TARGET_LINK_LIBRARIES(ep-engine_chunk_creation_test platform)

ADD_EXECUTABLE(ep-engine_compress_test
  tests/module_tests/compress_test.cc
  src/compress.cc)
TARGET_LINK_LIBRARIES(ep-engine_compress_test ${SNAPPY_LIBRARIES} platform)

ADD_EXECUTABLE(ep-engine_configuration_test
        tests/module_tests/configuration_test.cc
        src/configuration.cc
        src/generated_configuration.h
        src/objectregistry.cc
        src/testlogger.cc)
TARGET_LINK_LIBRARIES(ep-engine_configuration_test gtest gtest_main platform)

ADD_EXECUTABLE(ep-engine_hash_table_test
  tests/module_tests/hash_table_test.cc
  src/atomic.cc
  src/compress.cc
  src/item.cc
  src/stored-value.cc
  src/testlogger.cc
  ${OBJECTREGISTRY_SOURCE} ${CONFIG_SOURCE})
TARGET_LINK_LIBRARIES(ep-engine_hash_table_test gtest ${SNAPPY_LIBRARIES} platform)

ADD_EXECUTABLE(ep-engine_hrtime_test tests/module_tests/hrtime_test.cc)
TARGET_LINK_LIBRARIES(ep-engine_hrtime_test platform)

ADD_EXECUTABLE(ep-engine_memory_tracker_test
  tests/module_tests/memory_tracker_test.cc
  tests/module_tests/mock_hooks_api.cc
  src/memory_tracker.cc
  src/testlogger.cc
  ${OBJECTREGISTRY_SOURCE}
  ${CMAKE_CURRENT_BINARY_DIR}/src/generated_configuration.h)
TARGET_LINK_LIBRARIES(ep-engine_memory_tracker_test gtest gtest_main platform)

ADD_EXECUTABLE(ep-engine_misc_test tests/module_tests/misc_test.cc)
TARGET_LINK_LIBRARIES(ep-engine_misc_test platform)
ADD_EXECUTABLE(ep-engine_mutex_test
               tests/module_tests/mutex_test.cc
               src/testlogger.cc)
TARGET_LINK_LIBRARIES(ep-engine_mutex_test gtest gtest_main platform)

ADD_EXECUTABLE(ep-engine_ringbuffer_test tests/module_tests/ringbuffer_test.cc)
TARGET_LINK_LIBRARIES(ep-engine_ringbuffer_test platform)

ADD_EXECUTABLE(ep-engine_string_utils_test
               tests/module_tests/string_utils_test.cc
               src/string_utils.cc)
TARGET_LINK_LIBRARIES(ep-engine_string_utils_test gtest gtest_main platform)

ADD_EXECUTABLE(ep-engine_failover_table_test tests/module_tests/failover_table_test.cc
                        src/failover-table.cc src/testlogger.cc
                        ${OBJECTREGISTRY_SOURCE} ${CONFIG_SOURCE})
TARGET_LINK_LIBRARIES(ep-engine_failover_table_test cJSON platform)

ADD_EXECUTABLE(ep-engine_kvstore_test
  tests/module_tests/kvstore_test.cc
<<<<<<< HEAD
  src/compress.cc
  src/testlogger.cc
  ${OBJECTREGISTRY_SOURCE} ${KVSTORE_SOURCE} ${COUCH_KVSTORE_SOURCE}
  ${FOREST_KVSTORE_SOURCE} ${CONFIG_SOURCE})
=======
  src/access_scanner.cc
  src/atomic.cc
  src/backfill.cc
  src/bgfetcher.cc
  src/bloomfilter.cc
  src/checkpoint.cc
  src/checkpoint_remover.cc
  src/conflict_resolution.cc
  src/connmap.cc
  src/dcp-backfill.cc
  src/dcp-backfill-manager.cc
  src/dcp-consumer.cc
  src/dcp-producer.cc
  src/dcp-response.cc
  src/dcp-stream.cc
  src/defragmenter.cc
  src/defragmenter_visitor.cc
  src/ep.cc
  src/ep_engine.cc
  src/ep_time.c
  src/executorpool.cc
  src/executorthread.cc
  src/ext_meta_parser.cc
  src/failover-table.cc
  src/flusher.cc
  src/htresizer.cc
  src/item.cc
  src/item_pager.cc
  src/kvshard.cc
  src/memory_tracker.cc
  src/murmurhash3.cc
  src/mutation_log.cc
  src/mutex.cc
  src/objectregistry.cc
  src/tapconnection.cc
  src/stored-value.cc
  src/tapthrottle.cc
  src/tasks.cc
  src/taskqueue.cc
  src/vbucket.cc
  src/vbucketmap.cc
  src/warmup.cc
  ${CMAKE_CURRENT_BINARY_DIR}/src/stats-info.c
  ${OBJECTREGISTRY_SOURCE}
  ${KVSTORE_SOURCE}
  ${COUCH_KVSTORE_SOURCE}
  ${CONFIG_SOURCE})
>>>>>>> 6403bc0e
TARGET_LINK_LIBRARIES(ep-engine_kvstore_test
                      cJSON JSON_checker couchstore dirutils forestdb
                      gmock gtest platform)

ADD_TEST(ep-engine_atomic_ptr_test ep-engine_atomic_ptr_test)
ADD_TEST(ep-engine_atomic_test ep-engine_atomic_test)
ADD_TEST(ep-engine_checkpoint_test ep-engine_checkpoint_test)
ADD_TEST(ep-engine_chunk_creation_test ep-engine_chunk_creation_test)
ADD_TEST(ep-engine_compress_test ep-engine_compress_test)
ADD_TEST(ep-engine_configuration_test ep-engine_configuration_test)
ADD_TEST(ep-engine_ep_unit_tests ep-engine_ep_unit_tests)
ADD_TEST(ep-engine_failover_table_test ep-engine_failover_table_test)
ADD_TEST(ep-engine_hash_table_test ep-engine_hash_table_test)
ADD_TEST(ep-engine_hrtime_test ep-engine_hrtime_test)
ADD_TEST(ep-engine_misc_test ep-engine_misc_test)
ADD_TEST(ep-engine_mutex_test ep-engine_mutex_test)
ADD_TEST(ep-engine_ringbuffer_test ep-engine_ringbuffer_test)
ADD_TEST(ep-engine_kvstore_test ep-engine_kvstore_test)
ADD_TEST(ep-engine_defragmenter_test ep-engine_defragmenter_test)
ADD_TEST(ep-engine_memory_tracker_test ep-engine_memory_tracker_test)

ADD_LIBRARY(timing_tests SHARED tests/module_tests/timing_tests.cc)
SET_TARGET_PROPERTIES(timing_tests PROPERTIES PREFIX "")
TARGET_LINK_LIBRARIES(timing_tests platform)

ADD_EXECUTABLE(ep-engine_sizes src/sizes.cc src/mutex.h src/testlogger.cc
              ${OBJECTREGISTRY_SOURCE} ${CONFIG_SOURCE})
TARGET_LINK_LIBRARIES(ep-engine_sizes platform)

ADD_EXECUTABLE(ep-engine_defragmenter_test
               tests/module_tests/defragmenter_test.cc
               src/bloomfilter.cc
               src/checkpoint.cc
               src/compress.cc
               src/configuration.cc
               src/defragmenter_visitor.cc
               src/ep_time.c
               src/generated_configuration.cc
               src/failover-table.cc
               src/item.cc
               src/memory_tracker.cc
               src/murmurhash3.cc
               src/stored-value.cc
               src/testlogger.cc
               src/vbucket.cc
               ${OBJECTREGISTRY_SOURCE}
               ${Memcached_SOURCE_DIR}/utilities/extension_loggers.c
               $<TARGET_OBJECTS:memory_tracking>)
TARGET_LINK_LIBRARIES(ep-engine_defragmenter_test
                      cJSON gtest platform ${MALLOC_LIBRARIES}
                      ${SNAPPY_LIBRARIES})

ADD_LIBRARY(ep_testsuite SHARED
   tests/ep_testsuite.cc
   src/atomic.cc
   src/compress.cc
   src/ep_time.c
   src/ext_meta_parser.cc
   src/item.cc
   src/testlogger.cc
   tests/ep_testsuite_common.cc
   tests/ep_test_apis.cc
   tests/mock/mock_dcp.cc
   ${OBJECTREGISTRY_SOURCE}
   ${CONFIG_SOURCE})
SET_TARGET_PROPERTIES(ep_testsuite PROPERTIES PREFIX "")
TARGET_LINK_LIBRARIES(ep_testsuite couchstore dirutils JSON_checker platform
                      ${LIBEVENT_LIBRARIES} ${SNAPPY_LIBRARIES})

ADD_LIBRARY(ep_testsuite_basic SHARED
   tests/ep_testsuite_basic.cc
   src/compress.cc
   src/ext_meta_parser.cc
   tests/ep_testsuite_common.cc
   tests/ep_test_apis.cc
   tests/mock/mock_dcp.cc
)
SET_TARGET_PROPERTIES(ep_testsuite_basic PROPERTIES PREFIX "")
TARGET_LINK_LIBRARIES(ep_testsuite_basic JSON_checker dirutils platform ${LIBEVENT_LIBRARIES} ${SNAPPY_LIBRARIES})

ADD_LIBRARY(ep_testsuite_dcp SHARED
tests/ep_testsuite_dcp.cc
src/compress.cc
src/ext_meta_parser.cc
tests/ep_testsuite_common.cc
tests/ep_test_apis.cc
tests/mock/mock_dcp.cc
)
SET_TARGET_PROPERTIES(ep_testsuite_dcp PROPERTIES PREFIX "")
TARGET_LINK_LIBRARIES(ep_testsuite_dcp JSON_checker dirutils platform ${LIBEVENT_LIBRARIES} ${SNAPPY_LIBRARIES})

ADD_LIBRARY(ep_testsuite_tap SHARED
   tests/ep_testsuite_common.cc
   tests/ep_testsuite_tap.cc
   tests/ep_test_apis.cc
   src/ext_meta_parser.cc)
SET_TARGET_PROPERTIES(ep_testsuite_tap PROPERTIES PREFIX "")
TARGET_LINK_LIBRARIES(ep_testsuite_tap JSON_checker dirutils platform ${LIBEVENT_LIBRARIES} ${SNAPPY_LIBRARIES})

ADD_LIBRARY(ep_testsuite_checkpoint SHARED
   tests/ep_testsuite_common.cc
   tests/ep_testsuite_checkpoint.cc
   tests/ep_test_apis.cc
   src/ext_meta_parser.cc)
SET_TARGET_PROPERTIES(ep_testsuite_checkpoint PROPERTIES PREFIX "")
TARGET_LINK_LIBRARIES(ep_testsuite_checkpoint JSON_checker dirutils platform ${LIBEVENT_LIBRARIES} ${SNAPPY_LIBRARIES})

ADD_LIBRARY(ep_testsuite_xdcr SHARED
   tests/ep_testsuite_common.cc
   tests/ep_testsuite_xdcr.cc
   tests/ep_test_apis.cc
   src/ext_meta_parser.cc)
SET_TARGET_PROPERTIES(ep_testsuite_xdcr PROPERTIES PREFIX "")
TARGET_LINK_LIBRARIES(ep_testsuite_xdcr JSON_checker dirutils platform ${LIBEVENT_LIBRARIES} ${SNAPPY_LIBRARIES})

ADD_LIBRARY(ep_perfsuite SHARED
   tests/ep_perfsuite.cc
   src/ext_meta_parser.cc
   tests/ep_testsuite_common.cc
   tests/ep_test_apis.cc
   tests/mock/mock_dcp.cc)
SET_TARGET_PROPERTIES(ep_perfsuite PROPERTIES PREFIX "")
TARGET_LINK_LIBRARIES(ep_perfsuite dirutils platform)

#ADD_CUSTOM_COMMAND(OUTPUT
#                     ${CMAKE_CURRENT_BINARY_DIR}/generated_suite_0.c
#                     ${CMAKE_CURRENT_BINARY_DIR}/generated_suite_1.c
#                     ${CMAKE_CURRENT_BINARY_DIR}/generated_suite_2.c
#                     ${CMAKE_CURRENT_BINARY_DIR}/generated_suite_3.c
#                     ${CMAKE_CURRENT_BINARY_DIR}/generated_suite_4.c
#                     ${CMAKE_CURRENT_BINARY_DIR}/generated_suite_5.c
#                     ${CMAKE_CURRENT_BINARY_DIR}/generated_suite_6.c
#                     ${CMAKE_CURRENT_BINARY_DIR}/generated_suite_7.c
#                     ${CMAKE_CURRENT_BINARY_DIR}/generated_suite_8.c
#                     ${CMAKE_CURRENT_BINARY_DIR}/generated_suite_9.c
#                  COMMAND
#                     ${PYTHON_EXECUTABLE} tests/module_tests/gen_engine_test.py
#                  DEPENDS
#                        tests/module_tests/gen_engine_test.py
#                        tests/module_tests/breakdancer.py
#                  COMMENT "Generating testsuite")
#
#ADD_LIBRARY(generated_testsuite SHARED
#            tests/suite_stubs.c
#            ${CMAKE_CURRENT_BINARY_DIR}/generated_suite_0.c
#            ${CMAKE_CURRENT_BINARY_DIR}/generated_suite_1.c
#            ${CMAKE_CURRENT_BINARY_DIR}/generated_suite_2.c
#            ${CMAKE_CURRENT_BINARY_DIR}/generated_suite_3.c
#            ${CMAKE_CURRENT_BINARY_DIR}/generated_suite_4.c
#            ${CMAKE_CURRENT_BINARY_DIR}/generated_suite_5.c
#            ${CMAKE_CURRENT_BINARY_DIR}/generated_suite_6.c
#            ${CMAKE_CURRENT_BINARY_DIR}/generated_suite_7.c
#            ${CMAKE_CURRENT_BINARY_DIR}/generated_suite_8.c
#            ${CMAKE_CURRENT_BINARY_DIR}/generated_suite_9.c)

#SET_TARGET_PROPERTIES(generated_testsuite PROPERTIES PREFIX "")

INSTALL(PROGRAMS
        ${CMAKE_CURRENT_BINARY_DIR}/wrapper/cbepctl
        ${CMAKE_CURRENT_BINARY_DIR}/wrapper/cbstats
        ${CMAKE_CURRENT_BINARY_DIR}/wrapper/cbcompact
        ${CMAKE_CURRENT_BINARY_DIR}/wrapper/cbvdiff
        ${CMAKE_CURRENT_BINARY_DIR}/wrapper/cbvbucketctl
        management/cbanalyze-core
        DESTINATION bin)

INSTALL(PROGRAMS
        management/cbepctl
        management/cbstats
        management/cbcompact
        management/cbvdiff
        management/cbvbucketctl
        DESTINATION lib/python)

INSTALL(FILES
        management/clitool.py
        management/mc_bin_client.py
        management/mc_bin_server.py
        management/memcacheConstants.py
        management/tap.py
        management/tap_example.py
        DESTINATION lib/python)

INSTALL(FILES
        docs/stats.org
        DESTINATION share/doc/ep-engine)

INSTALL(TARGETS ep
        RUNTIME DESTINATION bin
        LIBRARY DESTINATION lib
        ARCHIVE DESTINATION lib)


# Defines a testsuite which runs in full and value eviction variants.
FUNCTION(ADD_TESTSUITE value_evict_name full_evict_name testsuite_so timeout)
  SET(_cmdline
      ${CMAKE_BINARY_DIR}/memcached/engine_testapp -E ${CMAKE_CURRENT_BINARY_DIR}/ep.so -T ${testsuite_so})
  ADD_TEST(NAME ${value_evict_name}
         COMMAND ${_cmdline} -v -e "dbname=./${value_evict_name}")
  ADD_TEST(NAME ${full_evict_name}
         COMMAND ${_cmdline} -v -e "item_eviction_policy=full_eviction$<SEMICOLON>dbname=./${full_evict_name}")
  SET_TESTS_PROPERTIES(${value_evict_name} PROPERTIES TIMEOUT ${timeout})
  SET_TESTS_PROPERTIES(${full_evict_name} PROPERTIES TIMEOUT ${timeout})
ENDFUNCTION()

ADD_TESTSUITE(ep-engine_engine_tests ep-engine_full_eviction_tests
              ${CMAKE_CURRENT_BINARY_DIR}/ep_testsuite.so
              1800)

ADD_TESTSUITE(ep-engine_basic_tests ep-engine_full_eviction_basic
              ${CMAKE_CURRENT_BINARY_DIR}/ep_testsuite_basic.so
              600)

ADD_TESTSUITE(ep-engine_dcp_tests ep-engine_full_eviction_dcp
              ${CMAKE_CURRENT_BINARY_DIR}/ep_testsuite_dcp.so
              1200)

ADD_TESTSUITE(ep-engine_value_eviction_tap ep-engine_full_eviction_tap
              ${CMAKE_CURRENT_BINARY_DIR}/ep_testsuite_tap.so
              180)

ADD_TESTSUITE(ep-engine_value_eviction_checkpoint ep-engine_full_eviction_checkpoint
              ${CMAKE_CURRENT_BINARY_DIR}/ep_testsuite_checkpoint.so
              120)

ADD_TESTSUITE(ep-engine_value_eviction_xdcr ep-engine_full_eviction_xdcr
              ${CMAKE_CURRENT_BINARY_DIR}/ep_testsuite_xdcr.so
              120)

# ================================ PERF_TESTS ================================ #
SET(_ep_perfsuite_cmdline ${CMAKE_BINARY_DIR}/memcached/engine_testapp -E ${CMAKE_CURRENT_BINARY_DIR}/ep.so -T ${CMAKE_CURRENT_BINARY_DIR}/ep_perfsuite.so -v)

# Micro perf tests: value-only eviction mode. Note that it makes no sense to run
# these tests in full-eviction mode as we disable persistence - see MB-19504.
ADD_CUSTOM_TARGET(test-perfsuite
                  COMMAND ${_ep_perfsuite_cmdline}
                  DEPENDS ${CMAKE_BINARY_DIR}/memcached/engine_testapp
                          ep
                          ep_perfsuite
                  VERBATIM)
ADD_TEST(NAME ep-engine_perfsuite
         COMMAND ${_ep_perfsuite_cmdline} -e "dbname=./value_eviction_perf")

# ============================================================================ #

ENABLE_CODE_COVERAGE_REPORT()<|MERGE_RESOLUTION|>--- conflicted
+++ resolved
@@ -142,19 +142,10 @@
             src/dcp/stream.cc
             src/defragmenter.cc
             src/defragmenter_visitor.cc
-<<<<<<< HEAD
             src/ep.cc
             src/ep_engine.cc
             src/ep_time.c
             src/executorpool.cc
-=======
-            src/ep.cc src/ep_engine.cc src/ep_time.c
-            src/executorpool.cc src/ext_meta_parser.cc
-            src/failover-table.cc src/flusher.cc src/htresizer.cc
-            src/item.cc src/item_pager.cc src/kvshard.cc
-            src/memory_tracker.cc src/murmurhash3.cc
-            src/mutex.cc
->>>>>>> 6403bc0e
             src/executorthread.cc
             src/ext_meta_parser.cc
             src/failover-table.cc
@@ -167,7 +158,6 @@
             src/memory_tracker.cc
             src/murmurhash3.cc
             src/mutation_log.cc
-            src/priority.cc
             src/replicationthrottle.cc
             src/sizes.cc
             ${CMAKE_CURRENT_BINARY_DIR}/src/stats-info.c
@@ -340,60 +330,10 @@
 
 ADD_EXECUTABLE(ep-engine_kvstore_test
   tests/module_tests/kvstore_test.cc
-<<<<<<< HEAD
   src/compress.cc
   src/testlogger.cc
   ${OBJECTREGISTRY_SOURCE} ${KVSTORE_SOURCE} ${COUCH_KVSTORE_SOURCE}
   ${FOREST_KVSTORE_SOURCE} ${CONFIG_SOURCE})
-=======
-  src/access_scanner.cc
-  src/atomic.cc
-  src/backfill.cc
-  src/bgfetcher.cc
-  src/bloomfilter.cc
-  src/checkpoint.cc
-  src/checkpoint_remover.cc
-  src/conflict_resolution.cc
-  src/connmap.cc
-  src/dcp-backfill.cc
-  src/dcp-backfill-manager.cc
-  src/dcp-consumer.cc
-  src/dcp-producer.cc
-  src/dcp-response.cc
-  src/dcp-stream.cc
-  src/defragmenter.cc
-  src/defragmenter_visitor.cc
-  src/ep.cc
-  src/ep_engine.cc
-  src/ep_time.c
-  src/executorpool.cc
-  src/executorthread.cc
-  src/ext_meta_parser.cc
-  src/failover-table.cc
-  src/flusher.cc
-  src/htresizer.cc
-  src/item.cc
-  src/item_pager.cc
-  src/kvshard.cc
-  src/memory_tracker.cc
-  src/murmurhash3.cc
-  src/mutation_log.cc
-  src/mutex.cc
-  src/objectregistry.cc
-  src/tapconnection.cc
-  src/stored-value.cc
-  src/tapthrottle.cc
-  src/tasks.cc
-  src/taskqueue.cc
-  src/vbucket.cc
-  src/vbucketmap.cc
-  src/warmup.cc
-  ${CMAKE_CURRENT_BINARY_DIR}/src/stats-info.c
-  ${OBJECTREGISTRY_SOURCE}
-  ${KVSTORE_SOURCE}
-  ${COUCH_KVSTORE_SOURCE}
-  ${CONFIG_SOURCE})
->>>>>>> 6403bc0e
 TARGET_LINK_LIBRARIES(ep-engine_kvstore_test
                       cJSON JSON_checker couchstore dirutils forestdb
                       gmock gtest platform)
