--- conflicted
+++ resolved
@@ -33,14 +33,15 @@
         : buf(buf_),
           len(len_) {}
 
-<<<<<<< HEAD
-    T* buf;
-=======
-    const_sized_buffer(const std::string& str)
+    sized_buffer(const std::string& str)
         : buf(str.data()),
           len(str.size()) { }
 
-    const char* data() const {
+    T* data() {
+        return buf;
+    }
+
+    const T* data() const {
         return buf;
     }
 
@@ -48,8 +49,7 @@
         return len;
     }
 
-    const char* buf;
->>>>>>> 5cf40741
+    T* buf;
     size_t len;
 };
 
