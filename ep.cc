/* -*- Mode: C++; tab-width: 4; c-basic-offset: 4; indent-tabs-mode: nil -*- */
/*
 *     Copyright 2010 NorthScale, Inc.
 *
 *   Licensed under the Apache License, Version 2.0 (the "License");
 *   you may not use this file except in compliance with the License.
 *   You may obtain a copy of the License at
 *
 *       http://www.apache.org/licenses/LICENSE-2.0
 *
 *   Unless required by applicable law or agreed to in writing, software
 *   distributed under the License is distributed on an "AS IS" BASIS,
 *   WITHOUT WARRANTIES OR CONDITIONS OF ANY KIND, either express or implied.
 *   See the License for the specific language governing permissions and
 *   limitations under the License.
 */

#include "config.h"
#include <vector>
#include <time.h>
#include <string.h>
#include <sstream>
#include <iostream>
#include <fstream>
#include <functional>

#include "ep.hh"
#include "flusher.hh"
#include "statsnap.hh"
#include "locks.hh"
#include "dispatcher.hh"
#include "kvstore.hh"
#include "ep_engine.h"
#include "htresizer.hh"
#include "checkpoint_remover.hh"
#include "invalid_vbtable_remover.hh"

extern "C" {
    static rel_time_t uninitialized_current_time(void) {
        abort();
        return 0;
    }

    static time_t default_abs_time(rel_time_t) {
        abort();
        return 0;
    }

    static rel_time_t default_reltime(time_t) {
        abort();
        return 0;
    }

    rel_time_t (*ep_current_time)() = uninitialized_current_time;
    time_t (*ep_abs_time)(rel_time_t) = default_abs_time;
    rel_time_t (*ep_reltime)(time_t) = default_reltime;

    time_t ep_real_time() {
        return ep_abs_time(ep_current_time());
    }
}

class StatsValueChangeListener : public ValueChangedListener {
public:
    StatsValueChangeListener(EPStats &st) : stats(st) {
        // EMPTY
    }

    virtual void sizeValueChanged(const std::string &key, size_t value) {
        if (key.compare("min_data_age") == 0) {
            stats.min_data_age.set(value);
        } else if (key.compare("queue_age_cap") == 0) {
            stats.queue_age_cap.set(value);
        } else if (key.compare("tap_throttle_threshold") == 0) {
            stats.tapThrottleThreshold.set(static_cast<double>(value) / 100.0);
        } else if (key.compare("tap_throttle_queue_cap") == 0) {
            stats.tapThrottleWriteQueueCap.set(value);
        }
    }

private:
    EPStats &stats;
};

/**
 * Dispatcher job to notify the underlying kv storage of a new vbucket batch count
 */
class VBucketBatchCountCallback : public DispatcherCallback {
public:
    VBucketBatchCountCallback(KVStore *s, size_t batch_count) :
        kvStore(s), batchCount(batch_count) { }

    bool callback(Dispatcher &, TaskId) {
        kvStore->setVBBatchCount(batchCount);
        return false;
    }

    std::string description() {
        std::stringstream ss;
        ss << "Notifying the kv storage of a new vbucket batch count " << batchCount;
        return ss.str();
    }

private:
    KVStore *kvStore;
    size_t batchCount;
};

class EPStoreValueChangeListener : public ValueChangedListener {
public:
    EPStoreValueChangeListener(EventuallyPersistentStore &st) : store(st) {
    }

    virtual void sizeValueChanged(const std::string &key, size_t value) {
        if (key.compare("bg_fetch_delay") == 0) {
            store.setBGFetchDelay(static_cast<uint32_t>(value));
        } else if (key.compare("expiry_window") == 0) {
            store.setItemExpiryWindow(value);
        } else if (key.compare("vb_del_chunk_size") == 0) {
            store.setVbDelChunkSize(value);
        } else if (key.compare("vb_chunk_del_time") == 0) {
            store.setVbChunkDelThresholdTime(value);
        } else if (key.compare("max_txn_size") == 0) {
            store.setTxnSize(value);
        } else if (key.compare("exp_pager_stime") == 0) {
            store.setExpiryPagerSleeptime(value);
        } else if (key.compare("couch_vbucket_batch_count") == 0) {
            shared_ptr<DispatcherCallback> cb(new VBucketBatchCountCallback(store.getRWUnderlying(),
                                                                            value));
            store.getDispatcher()->schedule(cb, NULL,
                                            Priority::VBucketBatchCountPriority,
                                            0, false);
        }
    }

private:
    EventuallyPersistentStore &store;
};

/**
 * Dispatcher job that performs disk fetches for non-resident get
 * requests.
 */
class BGFetchCallback : public DispatcherCallback {
public:
    BGFetchCallback(EventuallyPersistentStore *e,
                    const std::string &k, uint16_t vbid, uint16_t vbv,
                    uint64_t r, const void *c) :
        ep(e), key(k), vbucket(vbid), vbver(vbv), rowid(r), cookie(c),
        counter(ep->bgFetchQueue), init(gethrtime()) {
        assert(ep);
        assert(cookie);
    }

    bool callback(Dispatcher &, TaskId) {
        ep->completeBGFetch(key, vbucket, vbver, rowid, cookie, init);
        return false;
    }

    std::string description() {
        std::stringstream ss;
        ss << "Fetching item from disk:  " << key;
        return ss.str();
    }

private:
    EventuallyPersistentStore *ep;
    std::string                key;
    uint16_t                   vbucket;
    uint16_t                   vbver;
    uint64_t                   rowid;
    const void                *cookie;
    BGFetchCounter             counter;

    hrtime_t init;
};

/**
 * Dispatcher job for performing disk fetches for "stats vkey".
 */
class VKeyStatBGFetchCallback : public DispatcherCallback {
public:
    VKeyStatBGFetchCallback(EventuallyPersistentStore *e,
                            const std::string &k, uint16_t vbid, uint16_t vbv,
                            uint64_t r,
                            const void *c, shared_ptr<Callback<GetValue> > cb) :
        ep(e), key(k), vbucket(vbid), vbver(vbv), rowid(r), cookie(c),
        lookup_cb(cb), counter(e->bgFetchQueue) {
        assert(ep);
        assert(cookie);
        assert(lookup_cb);
    }

    bool callback(Dispatcher &, TaskId) {
        RememberingCallback<GetValue> gcb;

        ep->getROUnderlying()->get(key, rowid, vbucket, vbver, gcb);
        gcb.waitForValue();
        assert(gcb.fired);
        lookup_cb->callback(gcb.val);

        return false;
    }

    std::string description() {
        std::stringstream ss;
        ss << "Fetching item from disk for vkey stat:  " << key;
        return ss.str();
    }

private:
    EventuallyPersistentStore       *ep;
    std::string                      key;
    uint16_t                         vbucket;
    uint16_t                         vbver;
    uint64_t                         rowid;
    const void                      *cookie;
    shared_ptr<Callback<GetValue> >  lookup_cb;
    BGFetchCounter                   counter;
};

/**
 * Dispatcher job responsible for keeping the current state of
 * vbuckets recorded in the main db.
 */
class SnapshotVBucketsCallback : public DispatcherCallback {
public:
    SnapshotVBucketsCallback(EventuallyPersistentStore *e, const Priority &p)
        : ep(e), priority(p) { }

    bool callback(Dispatcher &, TaskId) {
        ep->snapshotVBuckets(priority);
        return false;
    }

    std::string description() {
        return "Snapshotting vbuckets";
    }
private:
    EventuallyPersistentStore *ep;
    const Priority &priority;
};

/**
 * Dispatcher job to perform fast vbucket deletion.
 */
class FastVBucketDeletionCallback : public DispatcherCallback {
public:
    FastVBucketDeletionCallback(EventuallyPersistentStore *e, RCPtr<VBucket> vb,
                                uint16_t vbv, EPStats &st) : ep(e),
                                                             vbucket(vb->getId()),
                                                             vbver(vbv),
                                               stats(st) {}

    bool callback(Dispatcher &, TaskId) {
        bool rv(true); // try again by default
        hrtime_t start_time(gethrtime());
        vbucket_del_result result = ep->completeVBucketDeletion(vbucket, vbver);
        if (result == vbucket_del_success || result == vbucket_del_invalid) {
            hrtime_t spent(gethrtime() - start_time);
            hrtime_t wall_time = spent / 1000;
            BlockTimer::log(spent, "disk_vb_del", stats.timingLog);
            stats.diskVBDelHisto.add(wall_time);
            stats.vbucketDelMaxWalltime.setIfBigger(wall_time);
            stats.vbucketDelTotWalltime.incr(wall_time);
            rv = false;
        }
        return rv;
    }

    std::string description() {
        std::stringstream ss;
        ss << "Removing vbucket " << vbucket << " from disk";
        return ss.str();
    }

private:
    EventuallyPersistentStore *ep;
    uint16_t vbucket;
    uint16_t vbver;
    EPStats &stats;
};

/**
 * Dispatcher job to perform ranged vbucket deletion.
 */
class VBucketDeletionCallback : public DispatcherCallback {
public:
    VBucketDeletionCallback(EventuallyPersistentStore *e, RCPtr<VBucket> vb,
                            uint16_t vbucket_version, EPStats &st,
                            size_t csize = 100, uint32_t chunk_del_time = 500)
        : ep(e), stats(st), vb_version(vbucket_version),
          chunk_size(csize), chunk_del_threshold_time(chunk_del_time),
          vbdv(csize) {
        assert(ep);
        assert(vb);
        chunk_num = 1;
        execution_time = 0;
        start_wall_time = gethrtime();
        vbucket = vb->getId();
        vb->ht.visit(vbdv);
        vbdv.createRangeList(range_list);
        current_range = range_list.begin();
        if (current_range != range_list.end()) {
            chunk_del_range_size = current_range->second - current_range->first;
        } else {
            chunk_del_range_size = 100;
        }
    }

    bool callback(Dispatcher &d, TaskId t) {
        bool rv = false, isLastChunk = false;

        chunk_range_t range;
        if (current_range == range_list.end()) {
            range.first = -1;
            range.second = -1;
            isLastChunk = true;
        } else {
            if (current_range->second == range_list.back().second) {
                isLastChunk = true;
            }
            range.first = current_range->first;
            range.second = current_range->second;
        }

        hrtime_t start_time = gethrtime();
        vbucket_del_result result = ep->completeVBucketDeletion(vbucket,
                                                                vb_version,
                                                                range,
                                                                isLastChunk);
        hrtime_t chunk_time = (gethrtime() - start_time) / 1000;
        stats.diskVBChunkDelHisto.add(chunk_time);
        execution_time += chunk_time;

        switch(result) {
        case vbucket_del_success:
            if (!isLastChunk) {
                hrtime_t chunk_del_time = chunk_time / 1000; // chunk deletion exec time in msec
                if (range.first != -1 && range.second != -1 && chunk_del_time != 0) {
                    // Adjust the chunk's range size based on the chunk deletion execution time
                    chunk_del_range_size = (chunk_del_range_size * chunk_del_threshold_time)
                                           / chunk_del_time;
                    chunk_del_range_size = std::max(static_cast<int64_t>(100),
                                                    chunk_del_range_size);
                }

                ++current_range;
                // Split the current chunk into two chunks if its range size > the new range size
                if ((current_range->second - current_range->first) > chunk_del_range_size) {
                    range_list.splitChunkRange(current_range, chunk_del_range_size);
                } else {
                    // Merge the current chunk with its subsequent chunks before we reach the chunk
                    // that includes the end point of the new range size
                    range_list.mergeChunkRanges(current_range, chunk_del_range_size);
                }
                ++chunk_num;
                rv = true;
            } else { // Completion of a vbucket deletion
                stats.diskVBDelHisto.add(execution_time);
                hrtime_t wall_time = (gethrtime() - start_wall_time) / 1000;
                stats.vbucketDelMaxWalltime.setIfBigger(wall_time);
                stats.vbucketDelTotWalltime.incr(wall_time);
            }
            break;
        case vbucket_del_fail:
            d.snooze(t, 10);
            rv = true;
            getLogger()->log(EXTENSION_LOG_DEBUG, NULL,
                             "Reschedule to delete the chunk %d of vbucket %d from disk\n",
                             chunk_num, vbucket);
            break;
        case vbucket_del_invalid:
            break;
        }

        return rv;
    }

    std::string description() {
        std::stringstream ss;
        int64_t range_size = 0;
        if (current_range != range_list.end()) {
            range_size = current_range->second - current_range->first;
        }
        ss << "Removing the chunk " << chunk_num << "/" << range_list.size()
           << " of vbucket " << vbucket << " with the range size " << range_size
           << " from disk.";
        return ss.str();
    }
private:
    EventuallyPersistentStore    *ep;
    EPStats                      &stats;
    uint16_t                      vbucket;
    uint16_t                      vb_version;
    size_t                        chunk_size;
    size_t                        chunk_num;
    int64_t                       chunk_del_range_size;
    uint32_t                      chunk_del_threshold_time;
    VBucketDeletionVisitor        vbdv;
    hrtime_t                      execution_time;
    hrtime_t                      start_wall_time;
    VBDeletionChunkRangeList      range_list;
    chunk_range_iterator_t        current_range;
};


/**
 * Helper class used to insert items into the storage by using
 * the KVStore::dump method to load items from the database
 */
class LoadStorageKVPairCallback : public Callback<GetValue> {
public:
    LoadStorageKVPairCallback(VBucketMap &vb, EPStats &st,
                              EventuallyPersistentStore *ep)
        : vbuckets(vb), stats(st), epstore(ep), startTime(ep_real_time()),
          hasPurged(false) {
        assert(epstore);
    }

    void initVBucket(uint16_t vbid, uint16_t vb_version,
                     uint64_t checkpointId, vbucket_state_t prevState);

    void callback(GetValue &val);

private:

    bool shouldEject() {
        return StoredValue::getCurrentSize(stats) >= stats.mem_low_wat;
    }

    void purge();

    VBucketMap &vbuckets;
    EPStats    &stats;
    EventuallyPersistentStore *epstore;
    time_t      startTime;
    bool        hasPurged;
};


EventuallyPersistentStore::EventuallyPersistentStore(EventuallyPersistentEngine &theEngine,
                                                     KVStore *t,
                                                     bool startVb0,
                                                     bool concurrentDB) :
    engine(theEngine), stats(engine.getEpStats()), rwUnderlying(t),
    storageProperties(t->getStorageProperties()),
    vbuckets(theEngine.getConfiguration()),
    diskFlushAll(false),
    tctx(stats, t, theEngine.observeRegistry),
    bgFetchDelay(0)
{
    getLogger()->log(EXTENSION_LOG_INFO, NULL,
                     "Storage props:  c=%d/r=%d/rw=%d\n",
                     storageProperties.maxConcurrency(),
                     storageProperties.maxReaders(),
                     storageProperties.maxWriters());

    doPersistence = getenv("EP_NO_PERSISTENCE") == NULL;
    dispatcher = new Dispatcher(theEngine);
    if (storageProperties.maxConcurrency() > 1
        && storageProperties.maxReaders() > 1
        && concurrentDB) {
        roUnderlying = engine.newKVStore();
        roDispatcher = new Dispatcher(theEngine);
        roDispatcher->start();
    } else {
        roUnderlying = rwUnderlying;
        roDispatcher = dispatcher;
    }
    nonIODispatcher = new Dispatcher(theEngine);
    flusher = new Flusher(this, dispatcher);

    stats.memOverhead = sizeof(EventuallyPersistentStore);

    Configuration &config = engine.getConfiguration();

    setItemExpiryWindow(config.getExpiryWindow());
    config.addValueChangedListener("expiry_window",
                                   new EPStoreValueChangeListener(*this));

    setTxnSize(config.getMaxTxnSize());
    config.addValueChangedListener("max_txn_size",
                                   new EPStoreValueChangeListener(*this));

    stats.min_data_age.set(config.getMinDataAge());
    config.addValueChangedListener("min_data_age",
                                   new StatsValueChangeListener(stats));

    stats.queue_age_cap.set(config.getQueueAgeCap());
    config.addValueChangedListener("queue_age_cap",
                                   new StatsValueChangeListener(stats));

    stats.tapThrottleThreshold.set(static_cast<double>(config.getTapThrottleThreshold())
                                   / 100.0);
    config.addValueChangedListener("tap_throttle_threshold",
                                   new StatsValueChangeListener(stats));

    stats.tapThrottleWriteQueueCap.set(config.getTapThrottleQueueCap());
    config.addValueChangedListener("tap_throttle_queue_cap",
                                   new StatsValueChangeListener(stats));

    setBGFetchDelay(config.getBgFetchDelay());
    config.addValueChangedListener("bg_fetch_delay",
                                   new EPStoreValueChangeListener(*this));

    setVbDelChunkSize(config.getVbDelChunkSize());
    config.addValueChangedListener("vb_del_chunk_size",
                                   new EPStoreValueChangeListener(*this));
    setVbChunkDelThresholdTime(config.getVbChunkDelTime());
    config.addValueChangedListener("vb_chunk_del_time",
                                   new EPStoreValueChangeListener(*this));

    invalidItemDbPager = new InvalidItemDbPager(this, stats, vbDelChunkSize);

    config.addValueChangedListener("couch_vbucket_batch_count",
                                   new EPStoreValueChangeListener(*this));

    if (startVb0) {
        RCPtr<VBucket> vb(new VBucket(0, vbucket_state_active, stats,
                                      engine.getCheckpointConfig()));
        vbuckets.addBucket(vb);
        vbuckets.setBucketVersion(0, 0);
    }

    persistenceCheckpointIds = new uint64_t[BASE_VBUCKET_SIZE];
    for (size_t i = 0; i < BASE_VBUCKET_SIZE; ++i) {
        persistenceCheckpointIds[i] = 0;
    }

    startDispatcher();
    startFlusher();
    startNonIODispatcher();
    assert(rwUnderlying);
    assert(roUnderlying);
}

class FlusherLeavingStateListener : public FlusherStateListener {
public:
    FlusherLeavingStateListener(Flusher &f, enum flusher_state st) :
        flusher(f), state(st) {}

    virtual void  stateChanged(const enum flusher_state &from,
                               const enum flusher_state &to) {
        (void)from;
        if (to != state) {
            LockHolder lh(syncobject);
            syncobject.notify();
        }
    }

    void wait() {
        LockHolder lh(syncobject);
        if (flusher.state() != state) {
            // We're not in that state anymore
            return;
        }
        syncobject.wait();
    }

private:
    Flusher &flusher;
    enum flusher_state state;
    SyncObject syncobject;
};

class FlusherEnterStateListener : public FlusherStateListener {
public:
    FlusherEnterStateListener(Flusher &f, enum flusher_state st) :
        flusher(f), state(st) {}

    virtual void  stateChanged(const enum flusher_state &from,
                               const enum flusher_state &to) {
        (void)from;
        if (to == state) {
            LockHolder lh(syncobject);
            syncobject.notify();
        }
    }

    void wait() {
        LockHolder lh(syncobject);
        if (flusher.state() == state) {
            // We're already that state
            return;
        }
        syncobject.wait();
    }

private:
    Flusher &flusher;
    enum flusher_state state;
    SyncObject syncobject;
};

void EventuallyPersistentStore::initialize() {
    // We should nuke everything unless we want warmup
    Configuration &config = engine.getConfiguration();
    if (!config.isWarmup()) {
        reset();
    }

    // We should at least wait until we've got the vbucket lists..
    FlusherLeavingStateListener flusherListener(*flusher, initializing);
    flusher->addFlusherStateListener(&flusherListener);
    flusherListener.wait();
    flusher->removeFlusherStateListener(&flusherListener);

    // We might want to wait until we've loaded all data...
    if (config.isWaitforwarmup()) {
        flusher_state state = running;

        if (getROUnderlying()->isKeyDumpSupported()) {
            state = loading_data;
        }

        FlusherEnterStateListener fl(*flusher, state);
        flusher->addFlusherStateListener(&fl);
        fl.wait();
        flusher->removeFlusherStateListener(&fl);
    }

    if (config.isFailpartialwarmup() && stats.warmOOM > 0) {
        getLogger()->log(EXTENSION_LOG_WARNING, NULL,
                         "Warmup failed to load %d records due to OOM, exiting.\n",
                         static_cast<unsigned int>(stats.warmOOM));
        exit(1);
    }

    // Run the vbucket state snapshot job once after the warmup
    scheduleVBSnapshot(Priority::VBucketPersistHighPriority);

    size_t expiryPagerSleeptime = config.getExpPagerStime();
    if (HashTable::getDefaultStorageValueType() != small) {
        shared_ptr<DispatcherCallback> cb(new ItemPager(this, stats));
        nonIODispatcher->schedule(cb, NULL, Priority::ItemPagerPriority, 10);

        setExpiryPagerSleeptime(expiryPagerSleeptime);
        config.addValueChangedListener("exp_pager_stime",
                                       new EPStoreValueChangeListener(*this));
    }

    shared_ptr<DispatcherCallback> htr(new HashtableResizer(this));
    nonIODispatcher->schedule(htr, NULL, Priority::HTResizePriority, 10);

    shared_ptr<DispatcherCallback> item_db_cb(getInvalidItemDbPager());
    dispatcher->schedule(item_db_cb, NULL,
                         Priority::InvalidItemDbPagerPriority, 0);


    size_t checkpointRemoverInterval = config.getChkRemoverStime();
    shared_ptr<DispatcherCallback> chk_cb(new ClosedUnrefCheckpointRemover(this,
                                                                           stats,
                                                                           checkpointRemoverInterval));
    nonIODispatcher->schedule(chk_cb, NULL,
                              Priority::CheckpointRemoverPriority,
                              checkpointRemoverInterval);

    shared_ptr<DispatcherCallback> obsRegCb(new ObserveRegistryCleaner(
                                            engine.getObserveRegistry(),
                                            stats, 60));

    nonIODispatcher->schedule(obsRegCb, NULL,
                              Priority::ObserveRegistryCleanerPriority,
                              10);

    shared_ptr<StatSnap> sscb(new StatSnap(&engine));
    dispatcher->schedule(sscb, NULL, Priority::StatSnapPriority,
                         STATSNAP_FREQ);

    if (config.getBackend().compare("sqlite") == 0 &&
        rwUnderlying->getStorageProperties().hasEfficientVBDeletion()) {
        shared_ptr<DispatcherCallback> invalidVBTableRemover(new InvalidVBTableRemover(&engine));
        dispatcher->schedule(invalidVBTableRemover, NULL,
                             Priority::VBucketDeletionPriority,
                             INVALID_VBTABLE_DEL_FREQ);
    }
}


/**
 * Hash table visitor used to collect dirty objects to verify storage.
 */
class VerifyStoredVisitor : public HashTableVisitor {
public:
    std::vector<std::string> dirty;
    void visit(StoredValue *v) {
        if (v->isDirty()) {
            dirty.push_back(v->getKey());
        }
    }
};

EventuallyPersistentStore::~EventuallyPersistentStore() {
    bool forceShutdown = engine.isForceShutdown();
    stopFlusher();
    dispatcher->stop(forceShutdown);
    if (hasSeparateRODispatcher()) {
        roDispatcher->stop(forceShutdown);
        delete roUnderlying;
    }
    nonIODispatcher->stop(forceShutdown);

    delete flusher;
    delete dispatcher;
    delete nonIODispatcher;
    delete []persistenceCheckpointIds;
}

void EventuallyPersistentStore::startDispatcher() {
    dispatcher->start();
}

void EventuallyPersistentStore::startNonIODispatcher() {
    nonIODispatcher->start();
}

const Flusher* EventuallyPersistentStore::getFlusher() {
    return flusher;
}

void EventuallyPersistentStore::startFlusher() {
    flusher->start();
}

void EventuallyPersistentStore::stopFlusher() {
    bool rv = flusher->stop(engine.isForceShutdown());
    if (rv && !engine.isForceShutdown()) {
        flusher->wait();
    }
}

bool EventuallyPersistentStore::pauseFlusher() {
    tctx.commitSoon();
    flusher->pause();
    return true;
}

bool EventuallyPersistentStore::resumeFlusher() {
    flusher->resume();
    return true;
}

RCPtr<VBucket> EventuallyPersistentStore::getVBucket(uint16_t vbucket) {
    return vbuckets.getBucket(vbucket);
}

RCPtr<VBucket> EventuallyPersistentStore::getVBucket(uint16_t vbid,
                                                     vbucket_state_t wanted_state) {
    RCPtr<VBucket> vb = vbuckets.getBucket(vbid);
    vbucket_state_t found_state(vb ? vb->getState() : vbucket_state_dead);
    if (found_state == wanted_state) {
        return vb;
    } else {
        RCPtr<VBucket> rv;
        return rv;
    }
}

void EventuallyPersistentStore::firePendingVBucketOps() {
    uint16_t i;
    for (i = 0; i < vbuckets.getSize(); i++) {
        RCPtr<VBucket> vb = getVBucket(i, vbucket_state_active);
        if (vb) {
            vb->fireAllOps(engine);
        }
    }
}

/// @cond DETAILS
/**
 * Inner loop of deleteExpiredItems.
 */
class Deleter {
public:
    Deleter(EventuallyPersistentStore *ep) : e(ep), startTime(ep_real_time()) {}
    void operator() (std::pair<uint16_t, std::string> vk) {
        RCPtr<VBucket> vb = e->getVBucket(vk.first);
        if (vb) {
            int bucket_num(0);
            LockHolder lh = vb->ht.getLockedBucket(vk.second, &bucket_num);
            StoredValue *v = vb->ht.unlocked_find(vk.second, bucket_num);
            if (v && v->isExpired(startTime)) {
                value_t value = v->getValue();
                uint64_t cas = v->getCas();
                vb->ht.unlocked_softDelete(vk.second, 0, bucket_num);
                e->queueDirty(vk.second, vb->getId(), queue_op_del, value,
                              v->getFlags(), v->getExptime(), cas, v->getSeqno(), v->getId(), false);
            }
        }
    }
private:
    EventuallyPersistentStore *e;
    time_t                     startTime;
};
/// @endcond

void
EventuallyPersistentStore::deleteExpiredItems(std::list<std::pair<uint16_t, std::string> > &keys) {
    // This can be made a lot more efficient, but I'd rather see it
    // show up in a profiling report first.
    std::for_each(keys.begin(), keys.end(), Deleter(this));
}

StoredValue *EventuallyPersistentStore::fetchValidValue(RCPtr<VBucket> vb,
                                                        const std::string &key,
                                                        int bucket_num,
                                                        bool wantDeleted) {
    StoredValue *v = vb->ht.unlocked_find(key, bucket_num, wantDeleted);
    if (v && !v->isDeleted()) { // In the deleted case, we ignore expiration time.
        if (v->isExpired(ep_real_time())) {
            ++stats.expired;
            value_t value = v->getValue();
            uint64_t cas = v->getCas();
            vb->ht.unlocked_softDelete(key, 0, bucket_num);
            queueDirty(key, vb->getId(), queue_op_del, value,
                       v->getFlags(), v->getExptime(), cas, v->getSeqno(), v->getId());
            return NULL;
        }
        v->touch();
    }
    return v;
}

protocol_binary_response_status EventuallyPersistentStore::evictKey(const std::string &key,
                                                                    uint16_t vbucket,
                                                                    const char **msg,
                                                                    size_t *msg_size,
                                                                    bool force) {
    RCPtr<VBucket> vb = getVBucket(vbucket);
    if (!vb || (vb->getState() != vbucket_state_active && !force)) {
        return PROTOCOL_BINARY_RESPONSE_NOT_MY_VBUCKET;
    }

    int bucket_num(0);
    LockHolder lh = vb->ht.getLockedBucket(key, &bucket_num);
    StoredValue *v = fetchValidValue(vb, key, bucket_num, force);

    protocol_binary_response_status rv(PROTOCOL_BINARY_RESPONSE_SUCCESS);

    *msg_size = 0;
    if (v) {
        if (force)  {
            v->markClean(NULL);
        }
        if (v->isResident()) {
            if (v->ejectValue(stats, vb->ht)) {
                *msg = "Ejected.";
            } else {
                *msg = "Can't eject: Dirty or a small object.";
            }
        } else {
            *msg = "Already ejected.";
        }
    } else {
        *msg = "Not found.";
        rv = PROTOCOL_BINARY_RESPONSE_KEY_ENOENT;
    }

    return rv;
}

ENGINE_ERROR_CODE EventuallyPersistentStore::set(const Item &itm,
                                                 const void *cookie,
                                                 bool force) {

    RCPtr<VBucket> vb = getVBucket(itm.getVBucketId());
    if (!vb || vb->getState() == vbucket_state_dead) {
        ++stats.numNotMyVBuckets;
        return ENGINE_NOT_MY_VBUCKET;
    } else if (vb->getState() == vbucket_state_active) {
        if (vb->checkpointManager.isHotReload()) {
            if (vb->addPendingOp(cookie)) {
                return ENGINE_EWOULDBLOCK;
            }
        }
    } else if (vb->getState() == vbucket_state_replica && !force) {
        ++stats.numNotMyVBuckets;
        return ENGINE_NOT_MY_VBUCKET;
    } else if (vb->getState() == vbucket_state_pending && !force) {
        if (vb->addPendingOp(cookie)) {
            return ENGINE_EWOULDBLOCK;
        }
    }

    bool cas_op = (itm.getCas() != 0);

    int64_t row_id = -1;
    mutation_type_t mtype = vb->ht.set(itm, row_id);
    ENGINE_ERROR_CODE ret = ENGINE_SUCCESS;

    switch (mtype) {
    case NOMEM:
        ret = ENGINE_ENOMEM;
        break;
    case INVALID_CAS:
    case IS_LOCKED:
        ret = ENGINE_KEY_EEXISTS;
        break;
    case NOT_FOUND:
        if (cas_op) {
            ret = ENGINE_KEY_ENOENT;
            break;
        }
        // FALLTHROUGH
    case WAS_DIRTY:
        // Even if the item was dirty, push it into the vbucket's open checkpoint.
    case WAS_CLEAN:
        queueDirty(itm.getKey(), itm.getVBucketId(), queue_op_set, itm.getValue(),
                   itm.getFlags(), itm.getExptime(), itm.getCas(), itm.getSeqno(), row_id);
        break;
    case INVALID_VBUCKET:
        ret = ENGINE_NOT_MY_VBUCKET;
        break;
    }

    return ret;
}

ENGINE_ERROR_CODE EventuallyPersistentStore::add(const Item &itm,
                                                 const void *cookie)
{
    RCPtr<VBucket> vb = getVBucket(itm.getVBucketId());
    if (!vb || vb->getState() == vbucket_state_dead || vb->getState() == vbucket_state_replica) {
        ++stats.numNotMyVBuckets;
        return ENGINE_NOT_MY_VBUCKET;
    } else if (vb->getState() == vbucket_state_active) {
        if (vb->checkpointManager.isHotReload()) {
            if (vb->addPendingOp(cookie)) {
                return ENGINE_EWOULDBLOCK;
            }
        }
    } else if(vb->getState() == vbucket_state_pending) {
        if (vb->addPendingOp(cookie)) {
            return ENGINE_EWOULDBLOCK;
        }
    }

    if (itm.getCas() != 0) {
        // Adding with a cas value doesn't make sense..
        return ENGINE_NOT_STORED;
    }

    switch (vb->ht.add(itm)) {
    case ADD_NOMEM:
        return ENGINE_ENOMEM;
    case ADD_EXISTS:
        return ENGINE_NOT_STORED;
    case ADD_SUCCESS:
    case ADD_UNDEL:
        queueDirty(itm.getKey(), itm.getVBucketId(), queue_op_set, itm.getValue(),
                   itm.getFlags(), itm.getExptime(), itm.getCas(), itm.getSeqno(), -1);
    }
    return ENGINE_SUCCESS;
}

ENGINE_ERROR_CODE EventuallyPersistentStore::addTAPBackfillItem(const Item &itm, bool meta) {

    RCPtr<VBucket> vb = getVBucket(itm.getVBucketId());
    if (!vb ||
        vb->getState() == vbucket_state_dead ||
        (vb->getState() == vbucket_state_active &&
         vb->checkpointManager.getCheckpointConfig().isInconsistentSlaveCheckpoint())) {
        ++stats.numNotMyVBuckets;
        return ENGINE_NOT_MY_VBUCKET;
    }

    bool cas_op = (itm.getCas() != 0);

    int64_t row_id = -1;
    mutation_type_t mtype;

    if (meta) {
        mtype = vb->ht.setWithMeta(itm, 0, row_id, true);
    } else {
        mtype = vb->ht.set(itm, row_id);
    }
    ENGINE_ERROR_CODE ret = ENGINE_SUCCESS;

    switch (mtype) {
    case NOMEM:
        ret = ENGINE_ENOMEM;
        break;
    case INVALID_CAS:
    case IS_LOCKED:
        ret = ENGINE_KEY_EEXISTS;
        break;
    case WAS_DIRTY:
        // Do normal stuff, but don't enqueue dirty flags.
        break;
    case NOT_FOUND:
        if (cas_op) {
            ret = ENGINE_KEY_ENOENT;
            break;
        }
        // FALLTHROUGH
    case WAS_CLEAN:
        queueDirty(itm.getKey(), itm.getVBucketId(), queue_op_set, itm.getValue(),
                   itm.getFlags(), itm.getExptime(), itm.getCas(), itm.getSeqno(),
                   row_id, true);
        break;
    case INVALID_VBUCKET:
        ret = ENGINE_NOT_MY_VBUCKET;
        break;
    }

    return ret;
}


void EventuallyPersistentStore::snapshotVBuckets(const Priority &priority) {

    class VBucketStateVisitor : public VBucketVisitor {
    public:
        VBucketStateVisitor(VBucketMap &vb_map) : vbuckets(vb_map) { }
        bool visitBucket(RCPtr<VBucket> &vb) {
            std::pair<uint16_t, uint16_t> p(vb->getId(),
                                            vbuckets.getBucketVersion(vb->getId()));
            vbucket_state vb_state;
            vb_state.state = vb->getState();
            vb_state.checkpointId = vbuckets.getPersistenceCheckpointId(vb->getId());
            states[p] = vb_state;
            return false;
        }

        void visit(StoredValue*) {
            assert(false); // this does not happen
        }

        std::map<std::pair<uint16_t, uint16_t>, vbucket_state> states;

    private:
        VBucketMap &vbuckets;
    };

    if (priority == Priority::VBucketPersistHighPriority) {
        vbuckets.setHighPriorityVbSnapshotFlag(false);
    } else {
        vbuckets.setLowPriorityVbSnapshotFlag(false);
    }

    VBucketStateVisitor v(vbuckets);
    visit(v);
    if (!rwUnderlying->snapshotVBuckets(v.states)) {
        getLogger()->log(EXTENSION_LOG_DEBUG, NULL,
                         "Rescheduling a task to snapshot vbuckets\n");
        scheduleVBSnapshot(priority);
    }
}

void EventuallyPersistentStore::setVBucketState(uint16_t vbid,
                                                vbucket_state_t to) {
    // Lock to prevent a race condition between a failed update and add.
    LockHolder lh(vbsetMutex);
    RCPtr<VBucket> vb = vbuckets.getBucket(vbid);
    if (vb) {
        vb->setState(to, engine.getServerApi());
        lh.unlock();
        if (vb->getState() == vbucket_state_pending && to == vbucket_state_active) {
            engine.notifyNotificationThread();
        }
        scheduleVBSnapshot(Priority::VBucketPersistLowPriority);
    } else {
        RCPtr<VBucket> newvb(new VBucket(vbid, to, stats, engine.getCheckpointConfig()));
        if (to != vbucket_state_active) {
            newvb->checkpointManager.setOpenCheckpointId(0);
        }
        uint16_t vb_version = vbuckets.getBucketVersion(vbid);
        uint16_t vb_new_version = vb_version == (std::numeric_limits<uint16_t>::max() - 1) ?
                                  0 : vb_version + 1;
        vbuckets.addBucket(newvb);
        vbuckets.setBucketVersion(vbid, vb_new_version);
        lh.unlock();
        scheduleVBSnapshot(Priority::VBucketPersistHighPriority);
    }
}

void EventuallyPersistentStore::scheduleVBSnapshot(const Priority &p) {
    if (p == Priority::VBucketPersistHighPriority) {
        if (!vbuckets.setHighPriorityVbSnapshotFlag(true)) {
            return;
        }
    } else {
        if (!vbuckets.setLowPriorityVbSnapshotFlag(true)) {
            return;
        }
    }
    dispatcher->schedule(shared_ptr<DispatcherCallback>(new SnapshotVBucketsCallback(this, p)),
                         NULL, p, 0, false);
}

vbucket_del_result
EventuallyPersistentStore::completeVBucketDeletion(uint16_t vbid, uint16_t vb_version,
                                                   std::pair<int64_t, int64_t> row_range,
                                                   bool isLastChunk) {
    LockHolder lh(vbsetMutex);

    RCPtr<VBucket> vb = vbuckets.getBucket(vbid);
    if (!vb || vb->getState() == vbucket_state_dead || vbuckets.isBucketDeletion(vbid)) {
        lh.unlock();
        if (row_range.first < 0 || row_range.second < 0 ||
            rwUnderlying->delVBucket(vbid, vb_version, row_range)) {
            if (isLastChunk) {
                vbuckets.setBucketDeletion(vbid, false);
                ++stats.vbucketDeletions;
            }
            return vbucket_del_success;
        } else {
            ++stats.vbucketDeletionFail;
            return vbucket_del_fail;
        }
    }
    return vbucket_del_invalid;
}

vbucket_del_result
EventuallyPersistentStore::completeVBucketDeletion(uint16_t vbid, uint16_t vbver) {
    LockHolder lh(vbsetMutex);

    RCPtr<VBucket> vb = vbuckets.getBucket(vbid);
    if (!vb || vb->getState() == vbucket_state_dead || vbuckets.isBucketDeletion(vbid)) {
        lh.unlock();
        if (rwUnderlying->delVBucket(vbid, vbver)) {
            vbuckets.setBucketDeletion(vbid, false);
            ++stats.vbucketDeletions;
            return vbucket_del_success;
        } else {
            ++stats.vbucketDeletionFail;
            return vbucket_del_fail;
        }
    }
    return vbucket_del_invalid;
}

void EventuallyPersistentStore::scheduleVBDeletion(RCPtr<VBucket> vb, uint16_t vb_version,
                                                   double delay=0) {
    if (vbuckets.setBucketDeletion(vb->getId(), true)) {
        if (storageProperties.hasEfficientVBDeletion()) {
            shared_ptr<DispatcherCallback> cb(new FastVBucketDeletionCallback(this, vb,
                                                                              vb_version,
                                                                              stats));
            dispatcher->schedule(cb,
                                 NULL, Priority::FastVBucketDeletionPriority,
                                 delay, false);
        } else {
            size_t chunk_size = vbDelChunkSize;
            uint32_t vb_chunk_del_time = vbChunkDelThresholdTime;
            shared_ptr<DispatcherCallback> cb(new VBucketDeletionCallback(this, vb, vb_version,
                                                                          stats, chunk_size,
                                                                          vb_chunk_del_time));
            dispatcher->schedule(cb,
                                 NULL, Priority::VBucketDeletionPriority,
                                 delay, false);
        }
    }
}

bool EventuallyPersistentStore::deleteVBucket(uint16_t vbid) {
    // Lock to prevent a race condition between a failed update and add (and delete).
    LockHolder lh(vbsetMutex);
    bool rv(false);

    RCPtr<VBucket> vb = vbuckets.getBucket(vbid);
    if (vb && vb->getState() == vbucket_state_dead) {
        uint16_t vb_version = vbuckets.getBucketVersion(vbid);
        lh.unlock();
        rv = true;
        HashTableStatVisitor statvis = vb->ht.clear();
        stats.currentSize.decr(statvis.memSize - statvis.valSize);
        assert(stats.currentSize.get() < GIGANTOR);
        vbuckets.removeBucket(vbid);
        scheduleVBSnapshot(Priority::VBucketPersistHighPriority);
        scheduleVBDeletion(vb, vb_version);
    }
    return rv;
}

bool EventuallyPersistentStore::resetVBucket(uint16_t vbid) {
    LockHolder lh(vbsetMutex);
    bool rv(false);

    RCPtr<VBucket> vb = vbuckets.getBucket(vbid);
    if (vb) {
        if (vb->ht.getNumItems() == 0) { // Already reset?
            return true;
        }
        uint16_t vb_version = vbuckets.getBucketVersion(vbid);
        uint16_t vb_new_version = vb_version == (std::numeric_limits<uint16_t>::max() - 1) ?
                                  0 : vb_version + 1;
        if (engine.getConfiguration().getBackend().compare("couchdb") == 0) {
            // TROND: We don't use vbucket versions for couch..
            vb_new_version = vb_version;
        }

        vbuckets.setBucketVersion(vbid, vb_new_version);
        vbuckets.setPersistenceCheckpointId(vbid, 0);
        lh.unlock();

        // Clear the hashtable, checkpoints, and stats for the target vbucket.
        HashTableStatVisitor statvis = vb->ht.clear();
        stats.currentSize.decr(statvis.memSize - statvis.valSize);
        assert(stats.currentSize.get() < GIGANTOR);
        vb->checkpointManager.clear(vb->getState());
        vb->resetStats();

        scheduleVBSnapshot(Priority::VBucketPersistHighPriority);
        // Clear all the items from the vbucket kv table on disk.
        scheduleVBDeletion(vb, vb_version);
        rv = true;
    }
    return rv;
}

void EventuallyPersistentStore::completeBGFetch(const std::string &key,
                                                uint16_t vbucket,
                                                uint16_t vbver,
                                                uint64_t rowid,
                                                const void *cookie,
                                                hrtime_t init) {
    hrtime_t start(gethrtime());
    ++stats.bg_fetched;
    std::stringstream ss;
    ss << "Completed a background fetch, now at " << bgFetchQueue.get()
       << std::endl;
    getLogger()->log(EXTENSION_LOG_DEBUG, NULL, ss.str().c_str());

    // Go find the data
    RememberingCallback<GetValue> gcb;

    roUnderlying->get(key, rowid, vbucket, vbver, gcb);
    gcb.waitForValue();
    assert(gcb.fired);

    // Lock to prevent a race condition between a fetch for restore and delete
    LockHolder lh(vbsetMutex);

    RCPtr<VBucket> vb = getVBucket(vbucket);
    if (vb && vb->getState() == vbucket_state_active && gcb.val.getStatus() == ENGINE_SUCCESS) {
        int bucket_num(0);
        LockHolder hlh = vb->ht.getLockedBucket(key, &bucket_num);
        StoredValue *v = fetchValidValue(vb, key, bucket_num);

        if (v && !v->isResident()) {
            assert(gcb.val.getStatus() == ENGINE_SUCCESS);
            v->restoreValue(gcb.val.getValue()->getValue(), stats, vb->ht);
            assert(v->isResident());
        }
    }

    lh.unlock();

    hrtime_t stop = gethrtime();

    if (stop > start && start > init) {
        // skip the measurement if the counter wrapped...
        ++stats.bgNumOperations;
        hrtime_t w = (start - init) / 1000;
        BlockTimer::log(start - init, "bgwait", stats.timingLog);
        stats.bgWaitHisto.add(w);
        stats.bgWait += w;
        stats.bgMinWait.setIfLess(w);
        stats.bgMaxWait.setIfBigger(w);

        hrtime_t l = (stop - start) / 1000;
        BlockTimer::log(stop - start, "bgload", stats.timingLog);
        stats.bgLoadHisto.add(l);
        stats.bgLoad += l;
        stats.bgMinLoad.setIfLess(l);
        stats.bgMaxLoad.setIfBigger(l);
    }

    engine.notifyIOComplete(cookie, gcb.val.getStatus());
    delete gcb.val.getValue();
}

void EventuallyPersistentStore::bgFetch(const std::string &key,
                                        uint16_t vbucket,
                                        uint16_t vbver,
                                        uint64_t rowid,
                                        const void *cookie) {
    shared_ptr<BGFetchCallback> dcb(new BGFetchCallback(this, key,
                                                        vbucket, vbver,
                                                        rowid, cookie));
    assert(bgFetchQueue > 0);
    std::stringstream ss;
    ss << "Queued a background fetch, now at " << bgFetchQueue.get()
       << std::endl;
    getLogger()->log(EXTENSION_LOG_DEBUG, NULL, ss.str().c_str());
    roDispatcher->schedule(dcb, NULL, Priority::BgFetcherPriority, bgFetchDelay);
}

GetValue EventuallyPersistentStore::get(const std::string &key,
                                        uint16_t vbucket,
                                        const void *cookie,
                                        bool queueBG, bool honorStates) {
    RCPtr<VBucket> vb = getVBucket(vbucket);
    if (!vb) {
        ++stats.numNotMyVBuckets;
        return GetValue(NULL, ENGINE_NOT_MY_VBUCKET);
    } else if (honorStates && vb->getState() == vbucket_state_dead) {
        ++stats.numNotMyVBuckets;
        return GetValue(NULL, ENGINE_NOT_MY_VBUCKET);
    } else if (vb->getState() == vbucket_state_active) {
        if (vb->checkpointManager.isHotReload()) {
            if (vb->addPendingOp(cookie)) {
                return GetValue(NULL, ENGINE_EWOULDBLOCK);
            }
        }
    } else if(honorStates && vb->getState() == vbucket_state_replica) {
        ++stats.numNotMyVBuckets;
        return GetValue(NULL, ENGINE_NOT_MY_VBUCKET);
    } else if(honorStates && vb->getState() == vbucket_state_pending) {
        if (vb->addPendingOp(cookie)) {
            return GetValue(NULL, ENGINE_EWOULDBLOCK);
        }
    }

    int bucket_num(0);
    LockHolder lh = vb->ht.getLockedBucket(key, &bucket_num);
    StoredValue *v = fetchValidValue(vb, key, bucket_num);

    if (v) {
        // If the value is not resident, wait for it...
        if (!v->isResident()) {
            if (queueBG) {
                bgFetch(key, vbucket, vbuckets.getBucketVersion(vbucket),
                        v->getId(), cookie);
            }
            return GetValue(NULL, ENGINE_EWOULDBLOCK, v->getId(), -1, v);
        }

        GetValue rv(v->toItem(v->isLocked(ep_current_time()), vbucket),
                    ENGINE_SUCCESS, v->getId(), -1, v);
        return rv;
    } else {
        GetValue rv;
        if (engine.isDegradedMode()) {
            rv.setStatus(ENGINE_TMPFAIL);
        }
        return rv;
    }
}

ENGINE_ERROR_CODE EventuallyPersistentStore::getMetaData(const std::string &key,
                                                         uint16_t vbucket,
                                                         const void *cookie,
                                                         std::string &meta,
                                                         uint64_t &cas,
                                                         uint32_t &flags)
{
    RCPtr<VBucket> vb = getVBucket(vbucket);
    if (!vb || vb->getState() == vbucket_state_dead ||
        vb->getState() == vbucket_state_replica) {
        ++stats.numNotMyVBuckets;
        return ENGINE_NOT_MY_VBUCKET;
    } else if (vb->getState() == vbucket_state_active ||
               vb->getState() == vbucket_state_pending) {
        if (vb->checkpointManager.isHotReload()) {
            if (vb->addPendingOp(cookie)) {
                return ENGINE_EWOULDBLOCK;
            }
        }
    }

    int bucket_num(0);
    flags = 0;
    LockHolder lh = vb->ht.getLockedBucket(key, &bucket_num);
    StoredValue *v = fetchValidValue(vb, key, bucket_num, true);

    if (v) {
        if (v->isDeleted()) {
            flags |= ntohl(GET_META_ITEM_DELETED_FLAG);
        }
        cas = v->getCas();
        Item::encodeMeta(v->getSeqno(), cas, v->valLength(),
                         v->getFlags(), meta);
        return ENGINE_SUCCESS;
    } else {
        return ENGINE_KEY_ENOENT;
    }
}

ENGINE_ERROR_CODE EventuallyPersistentStore::setWithMeta(const Item &itm,
                                                         uint64_t cas,
                                                         const void *cookie,
                                                         bool force,
                                                         bool allowExisting)
{
    RCPtr<VBucket> vb = getVBucket(itm.getVBucketId());
    if (!vb || vb->getState() == vbucket_state_dead) {
        ++stats.numNotMyVBuckets;
        return ENGINE_NOT_MY_VBUCKET;
    } else if (vb->getState() == vbucket_state_active) {
        if (vb->checkpointManager.isHotReload()) {
            if (vb->addPendingOp(cookie)) {
                return ENGINE_EWOULDBLOCK;
            }
        }
    } else if (vb->getState() == vbucket_state_replica && !force) {
        ++stats.numNotMyVBuckets;
        return ENGINE_NOT_MY_VBUCKET;
    } else if (vb->getState() == vbucket_state_pending && !force) {
        if (vb->addPendingOp(cookie)) {
            return ENGINE_EWOULDBLOCK;
        }
    }

    int64_t row_id = -1;
    mutation_type_t mtype = vb->ht.setWithMeta(itm, cas, row_id, allowExisting);
    ENGINE_ERROR_CODE ret = ENGINE_SUCCESS;

    switch (mtype) {
    case NOMEM:
        ret = ENGINE_ENOMEM;
        break;
    case INVALID_CAS:
    case IS_LOCKED:
        ret = ENGINE_KEY_EEXISTS;
        break;
    case INVALID_VBUCKET:
        ret = ENGINE_NOT_MY_VBUCKET;
        break;
    case WAS_DIRTY:
    case WAS_CLEAN:
    case NOT_FOUND:
        queueDirty(itm.getKey(),
                   itm.getVBucketId(),
                   queue_op_set,
                   itm.getValue(),
                   itm.getFlags(),
                   itm.getExptime(),
                   itm.getCas(),
                   itm.getSeqno(),
                   row_id);
        break;
    default:
        abort();
    }

    return ret;
}

ENGINE_ERROR_CODE EventuallyPersistentStore::deleteWithMeta(const std::string &key,
                                                            uint32_t seqno,
                                                            uint64_t cas,
                                                            uint16_t vbucket,
                                                            const void *cookie,
                                                            bool force) {
    RCPtr<VBucket> vb = getVBucket(vbucket);
    if (!vb || vb->getState() == vbucket_state_dead) {
        ++stats.numNotMyVBuckets;
        return ENGINE_NOT_MY_VBUCKET;
    } else if (vb->getState() == vbucket_state_active) {
        if (vb->checkpointManager.isHotReload()) {
            if (vb->addPendingOp(cookie)) {
                return ENGINE_EWOULDBLOCK;
            }
        }
    } else if(vb->getState() == vbucket_state_replica && !force) {
        ++stats.numNotMyVBuckets;
        return ENGINE_NOT_MY_VBUCKET;
    } else if(vb->getState() == vbucket_state_pending && !force) {
        if (vb->addPendingOp(cookie)) {
            return ENGINE_EWOULDBLOCK;
        }
    }

    int bucket_num(0);
    LockHolder lh = vb->ht.getLockedBucket(key, &bucket_num);
    StoredValue *v = vb->ht.unlocked_find(key, bucket_num);
    if (!v) {
        if (engine.isDegradedMode()) {
            return ENGINE_TMPFAIL;
        }

        return ENGINE_KEY_ENOENT;
    }
    value_t value = v->getValue();

    mutation_type_t delrv = vb->ht.unlocked_softDeleteWithMeta(key, seqno,
                                                               cas, bucket_num);
    ENGINE_ERROR_CODE rv;

    if (delrv == NOT_FOUND) {
        rv = ENGINE_KEY_ENOENT;
    } else if (delrv == IS_LOCKED) {
        rv = ENGINE_TMPFAIL;
    } else {
        rv = ENGINE_SUCCESS;
    }

    if (delrv == WAS_CLEAN || delrv == WAS_DIRTY || (delrv == NOT_FOUND && v->getId() != -1)) {
        queueDirty(key, vbucket, queue_op_del, value,
                   v->getFlags(), v->getExptime(), cas, v->getSeqno(), v->getId());
    }
    return rv;
}

GetValue EventuallyPersistentStore::getAndUpdateTtl(const std::string &key,
                                                    uint16_t vbucket,
                                                    const void *cookie,
                                                    bool queueBG,
                                                    uint32_t exptime)
{
    RCPtr<VBucket> vb = getVBucket(vbucket);
    if (!vb) {
        ++stats.numNotMyVBuckets;
        return GetValue(NULL, ENGINE_NOT_MY_VBUCKET);
    } else if (vb->getState() == vbucket_state_dead) {
        ++stats.numNotMyVBuckets;
        return GetValue(NULL, ENGINE_NOT_MY_VBUCKET);
    } else if (vb->getState() == vbucket_state_active) {
        if (vb->checkpointManager.isHotReload()) {
            if (vb->addPendingOp(cookie)) {
                return GetValue(NULL, ENGINE_EWOULDBLOCK);
            }
        }
    } else if (vb->getState() == vbucket_state_replica) {
        ++stats.numNotMyVBuckets;
        return GetValue(NULL, ENGINE_NOT_MY_VBUCKET);
    } else if (vb->getState() == vbucket_state_pending) {
        if (vb->addPendingOp(cookie)) {
            return GetValue(NULL, ENGINE_EWOULDBLOCK);
        }
    }

    int bucket_num(0);
    LockHolder lh = vb->ht.getLockedBucket(key, &bucket_num);
    StoredValue *v = fetchValidValue(vb, key, bucket_num);

    if (v) {
        v->setExptime(exptime);
        // If the value is not resident, wait for it...
        if (!v->isResident()) {
            if (queueBG) {
                bgFetch(key, vbucket, vbuckets.getBucketVersion(vbucket),
                        v->getId(), cookie);
                return GetValue(NULL, ENGINE_EWOULDBLOCK, v->getId());
            } else {
                // You didn't want the item anyway...
                return GetValue(NULL, ENGINE_SUCCESS, v->getId());
            }
        }

        GetValue rv(v->toItem(v->isLocked(ep_current_time()), vbucket),
                    ENGINE_SUCCESS, v->getId());
        return rv;
    } else {
        GetValue rv;
        if (engine.isDegradedMode()) {
            rv.setStatus(ENGINE_TMPFAIL);
        }
        return rv;
    }
}

ENGINE_ERROR_CODE
EventuallyPersistentStore::getFromUnderlying(const std::string &key,
                                             uint16_t vbucket,
                                             const void *cookie,
                                             shared_ptr<Callback<GetValue> > cb) {
    RCPtr<VBucket> vb = getVBucket(vbucket);
    if (!vb || vb->getState() == vbucket_state_dead) {
        ++stats.numNotMyVBuckets;
        return ENGINE_NOT_MY_VBUCKET;
    } else if (vb->getState() == vbucket_state_active) {
        if (vb->checkpointManager.isHotReload()) {
            if (vb->addPendingOp(cookie)) {
                return ENGINE_EWOULDBLOCK;
            }
        }
    } else if (vb->getState() == vbucket_state_replica) {
        ++stats.numNotMyVBuckets;
        return ENGINE_NOT_MY_VBUCKET;
    } else if (vb->getState() == vbucket_state_pending) {
        if (vb->addPendingOp(cookie)) {
            return ENGINE_EWOULDBLOCK;
        }
    }

    int bucket_num(0);
    LockHolder lh = vb->ht.getLockedBucket(key, &bucket_num);
    StoredValue *v = fetchValidValue(vb, key, bucket_num);

    if (v) {
        uint16_t vbver = vbuckets.getBucketVersion(vbucket);
        shared_ptr<VKeyStatBGFetchCallback> dcb(new VKeyStatBGFetchCallback(this, key,
                                                                            vbucket,
                                                                            vbver,
                                                                            v->getId(),
                                                                            cookie, cb));
        assert(bgFetchQueue > 0);
        roDispatcher->schedule(dcb, NULL, Priority::VKeyStatBgFetcherPriority, bgFetchDelay);
        return ENGINE_EWOULDBLOCK;
    } else if (engine.isDegradedMode()) {
        return ENGINE_TMPFAIL;
    } else {
        return ENGINE_KEY_ENOENT;
    }
}

bool EventuallyPersistentStore::getLocked(const std::string &key,
                                          uint16_t vbucket,
                                          Callback<GetValue> &cb,
                                          rel_time_t currentTime,
                                          uint32_t lockTimeout,
                                          const void *cookie) {
    RCPtr<VBucket> vb = getVBucket(vbucket, vbucket_state_active);
    if (!vb) {
        ++stats.numNotMyVBuckets;
        GetValue rv(NULL, ENGINE_NOT_MY_VBUCKET);
        cb.callback(rv);
        return false;
    }

    int bucket_num(0);
    LockHolder lh = vb->ht.getLockedBucket(key, &bucket_num);
    StoredValue *v = fetchValidValue(vb, key, bucket_num);

    if (v) {

        // if v is locked return error
        if (v->isLocked(currentTime)) {
            GetValue rv;
            cb.callback(rv);
            return false;
        }

        // If the value is not resident, wait for it...
        if (!v->isResident()) {

            if (cookie) {
                bgFetch(key, vbucket, vbuckets.getBucketVersion(vbucket),
                        v->getId(), cookie);
            }
            GetValue rv(NULL, ENGINE_EWOULDBLOCK, v->getId());
            cb.callback(rv);
            return false;
        }

        // acquire lock and increment cas value
        v->lock(currentTime + lockTimeout);

        Item *it = v->toItem(false, vbucket);
        it->setCas();
        v->setCas(it->getCas());

        GetValue rv(it);
        cb.callback(rv);

    } else {
        GetValue rv;
        if (engine.isDegradedMode()) {
            rv.setStatus(ENGINE_TMPFAIL);
        }
        cb.callback(rv);
    }
    return true;
}

StoredValue* EventuallyPersistentStore::getStoredValue(const std::string &key,
                                                       uint16_t vbucket,
                                                       bool honorStates) {
    RCPtr<VBucket> vb = getVBucket(vbucket);
    if (!vb) {
        ++stats.numNotMyVBuckets;
        return NULL;
    } else if (honorStates && vb->getState() == vbucket_state_dead) {
        ++stats.numNotMyVBuckets;
        return NULL;
    } else if (vb->getState() == vbucket_state_active) {
        // OK
    } else if(honorStates && vb->getState() == vbucket_state_replica) {
        ++stats.numNotMyVBuckets;
        return NULL;
    }

    int bucket_num(0);
    LockHolder lh = vb->ht.getLockedBucket(key, &bucket_num);
    return fetchValidValue(vb, key, bucket_num);
}

ENGINE_ERROR_CODE
EventuallyPersistentStore::unlockKey(const std::string &key,
                                     uint16_t vbucket,
                                     uint64_t cas,
                                     rel_time_t currentTime)
{

    RCPtr<VBucket> vb = getVBucket(vbucket, vbucket_state_active);
    if (!vb) {
        ++stats.numNotMyVBuckets;
        return ENGINE_NOT_MY_VBUCKET;
    }

    int bucket_num(0);
    LockHolder lh = vb->ht.getLockedBucket(key, &bucket_num);
    StoredValue *v = fetchValidValue(vb, key, bucket_num);

    if (v) {
        if (v->isLocked(currentTime)) {
            if (v->getCas() == cas) {
                v->unlock();
                return ENGINE_SUCCESS;
            }
        }
        return ENGINE_TMPFAIL;
    }

    if (engine.isDegradedMode()) {
        return ENGINE_TMPFAIL;
    }

    return ENGINE_KEY_ENOENT;
}


bool EventuallyPersistentStore::getKeyStats(const std::string &key,
                                            uint16_t vbucket,
                                            struct key_stats &kstats)
{
    RCPtr<VBucket> vb = getVBucket(vbucket, vbucket_state_active);
    if (!vb) {
        return false;
    }

    bool found = false;
    int bucket_num(0);
    LockHolder lh = vb->ht.getLockedBucket(key, &bucket_num);
    StoredValue *v = fetchValidValue(vb, key, bucket_num);

    found = (v != NULL);
    if (found) {
        kstats.dirty = v->isDirty();
        kstats.exptime = v->getExptime();
        kstats.flags = v->getFlags();
        kstats.cas = v->getCas();
        // TODO:  Know this somehow.
        kstats.dirtied = 0; // v->getDirtied();
        kstats.data_age = v->getDataAge();
        kstats.last_modification_time = ep_abs_time(v->getDataAge());
    }
    return found;
}

ENGINE_ERROR_CODE EventuallyPersistentStore::del(const std::string &key,
                                                 uint64_t cas,
                                                 uint16_t vbucket,
                                                 const void *cookie,
                                                 bool force) {
    RCPtr<VBucket> vb = getVBucket(vbucket);
    if (!vb || vb->getState() == vbucket_state_dead) {
        ++stats.numNotMyVBuckets;
        return ENGINE_NOT_MY_VBUCKET;
    } else if (vb->getState() == vbucket_state_active) {
        if (vb->checkpointManager.isHotReload()) {
            if (vb->addPendingOp(cookie)) {
                return ENGINE_EWOULDBLOCK;
            }
        }
    } else if(vb->getState() == vbucket_state_replica && !force) {
        ++stats.numNotMyVBuckets;
        return ENGINE_NOT_MY_VBUCKET;
    } else if(vb->getState() == vbucket_state_pending && !force) {
        if (vb->addPendingOp(cookie)) {
            return ENGINE_EWOULDBLOCK;
        }
    }

    int bucket_num(0);
    LockHolder lh = vb->ht.getLockedBucket(key, &bucket_num);
    StoredValue *v = vb->ht.unlocked_find(key, bucket_num);
    if (!v) {
        if (engine.isDegradedMode()) {
            return ENGINE_TMPFAIL;
        }

        return ENGINE_KEY_ENOENT;
    }
    value_t value = v->getValue();

    mutation_type_t delrv = vb->ht.unlocked_softDelete(key, cas, bucket_num);
    ENGINE_ERROR_CODE rv;

    if (delrv == NOT_FOUND) {
        rv = ENGINE_KEY_ENOENT;
    } else if (delrv == IS_LOCKED) {
        rv = ENGINE_TMPFAIL;
    } else {
        rv = ENGINE_SUCCESS;
    }

    if (delrv == WAS_CLEAN || delrv == WAS_DIRTY || delrv == NOT_FOUND) {
        queueDirty(key, vbucket, queue_op_del, value,
                   v->getFlags(), v->getExptime(), cas, v->getSeqno(), v->getId());
    }
    return rv;
}

void EventuallyPersistentStore::reset() {
    std::vector<int> buckets = vbuckets.getBuckets();
    std::vector<int>::iterator it;
    for (it = buckets.begin(); it != buckets.end(); ++it) {
        RCPtr<VBucket> vb = getVBucket(*it);
        if (vb) {
            HashTableStatVisitor statvis = vb->ht.clear();
            stats.currentSize.decr(statvis.memSize - statvis.valSize);
            assert(stats.currentSize.get() < GIGANTOR);
            vb->checkpointManager.clear(vb->getState());
            vb->resetStats();
        }
    }
    if (diskFlushAll.cas(false, true)) {
        // Increase the write queue size by 1 as flusher will execute flush_all as a single task.
        stats.queue_size.set(getWriteQueueSize() + 1);
    }
}

void EventuallyPersistentStore::enqueueCommit() {
    queued_item qi(new QueuedItem("", 0, queue_op_commit));
    writing.push(qi);
    stats.memOverhead.incr(sizeof(queued_item));
    assert(stats.memOverhead.get() < GIGANTOR);
    ++stats.totalEnqueued;
}

bool EventuallyPersistentStore::isVbCachedStateStale(uint16_t vb, vbucket_state_t st) {
    std::map<uint16_t, vbucket_state_t>::iterator iter;
    iter = flusherCachedVbStates.find(vb);

    if (iter == flusherCachedVbStates.end() || iter->second != st) {
        flusherCachedVbStates[vb] = st;
        return true;
    }

    return false;
}

std::queue<queued_item>* EventuallyPersistentStore::beginFlush() {
    std::queue<queued_item> *rv(NULL);

    if (!hasItemsForPersistence() && writing.empty() && !diskFlushAll) {
        stats.dirtyAge = 0;
        // If the persistence queue is empty, reset queue-related stats for each vbucket.
        size_t numOfVBuckets = vbuckets.getSize();
        for (size_t i = 0; i < numOfVBuckets; ++i) {
            assert(i <= std::numeric_limits<uint16_t>::max());
            uint16_t vbid = static_cast<uint16_t>(i);
            RCPtr<VBucket> vb = vbuckets.getBucket(vbid);
            if (vb) {
                vb->dirtyQueueSize.set(0);
                vb->dirtyQueueMem.set(0);
                vb->dirtyQueueAge.set(0);
                vb->dirtyQueuePendingWrites.set(0);
            }
        }
    } else {
        assert(rwUnderlying);
        if (diskFlushAll) {
            queued_item qi(new QueuedItem("", 0xffff, queue_op_flush));
            writing.push(qi);
            stats.memOverhead.incr(sizeof(queued_item));
            assert(stats.memOverhead.get() < GIGANTOR);
        }

        if (engine.isDegradedMode()) {
            // Add all of the objects in the restore list to the write list..
            LockHolder lh(restore.mutex);
            if (!restore.items.empty()) {
                rwUnderlying->optimizeWrites(restore.items);
                std::vector<queued_item>::iterator iter = restore.items.begin();
                for ( /* empty */ ; iter != restore.items.end(); ++iter) {
                    uint16_t vbid = (*iter)->getVBucketId();
                    RCPtr<VBucket> vb = vbuckets.getBucket(vbid);
                    assert(vb);
                    vbucket_state_t st = vb->getState();
                    if (isVbCachedStateStale(vbid, st)) {
                        rwUnderlying->vbStateChanged(vbid, st);
                    }
                    writing.push(*iter);
                }
                stats.memOverhead.incr(restore.items.size() * sizeof(queued_item));
                assert(stats.memOverhead.get() < GIGANTOR);
                restore.items.clear();
            }
        } else {
            std::vector<queued_item> item_list;
            item_list.reserve(getTxnSize());
            size_t numOfVBuckets = vbuckets.getSize();
            for (size_t i = 0; i < numOfVBuckets; ++i) {
                assert(i <= std::numeric_limits<uint16_t>::max());
                uint16_t vbid = static_cast<uint16_t>(i);
                RCPtr<VBucket> vb = vbuckets.getBucket(vbid);
                if (!vb) {
                    // Undefined vbucket..
                    continue;
                }

                vbucket_state_t st = vb->getState();
                if (isVbCachedStateStale(vbid, st)) {
                    rwUnderlying->vbStateChanged(vbid, st);
                }

                if (st == vbucket_state_dead) {
                    // Don't persist items for dead buckets...
                    continue;
                }

                // Grab all the backfill items if exist.
                vb->getBackfillItems(item_list);

                // Get all the mutations from the current position of the
                // persistence cursor to the tail of the current open
                // checkpoint.
                uint64_t checkpointId = vb->checkpointManager.getAllItemsForPersistence(item_list);
                persistenceCheckpointIds[vbid] = checkpointId;

                std::set<queued_item, CompareQueuedItemsByKey> item_set;
                std::pair<std::set<queued_item, CompareQueuedItemsByKey>::iterator, bool> ret;
                std::vector<queued_item>::reverse_iterator reverse_it = item_list.rbegin();
                // Perform further deduplication here by removing duplicate
                // mutations for each key. For this, traverse the array from
                // the last element.
                for(; reverse_it != item_list.rend(); ++reverse_it) {
                    queued_item qi = *reverse_it;
                    if (qi->getOperation() == queue_op_set || qi->getOperation() == queue_op_del) {
                        int bucket_num(0);
                        LockHolder lh = vb->ht.getLockedBucket(qi->getKey(), &bucket_num);
                        StoredValue *v = fetchValidValue(vb, qi->getKey(), bucket_num, true);
                        if (!v || v->isClean()) {
                            vb->doStatsForFlushing(*qi, qi->size());
                            continue;
                        }
                        lh.unlock();
                        ret = item_set.insert(qi);
                        if (!(ret.second)) {
                            vb->doStatsForFlushing(*qi, qi->size());
                        }
                    }
                }
                item_list.assign(item_set.begin(), item_set.end());

                if (item_list.size() > 0) {
                    pushToOutgoingQueue(item_list);
                }
            }
        }

        size_t queue_size = getWriteQueueSize();
        stats.flusher_todo.set(writing.size());
        stats.queue_size.set(queue_size);
        getLogger()->log(EXTENSION_LOG_DEBUG, NULL,
                         "Flushing %d items with %d still in queue\n",
                         writing.size(), queue_size);
        rv = &writing;
    }
    return rv;
}

void EventuallyPersistentStore::pushToOutgoingQueue(std::vector<queued_item> &items) {
    rwUnderlying->optimizeWrites(items);
    std::vector<queued_item>::iterator it = items.begin();
    for(; it != items.end(); ++it) {
        writing.push(*it);
    }
    stats.memOverhead.incr(items.size() * sizeof(queued_item));
    assert(stats.memOverhead.get() < GIGANTOR);
    items.clear();
}

void EventuallyPersistentStore::requeueRejectedItems(std::queue<queued_item> *rej) {
    size_t queue_size = rej->size();
    // Requeue the rejects.
    while (!rej->empty()) {
        writing.push(rej->front());
        rej->pop();
    }
    stats.memOverhead.incr(queue_size * sizeof(queued_item));
    assert(stats.memOverhead.get() < GIGANTOR);
    stats.queue_size.set(getWriteQueueSize());
    stats.flusher_todo.set(writing.size());
}

void EventuallyPersistentStore::completeFlush(rel_time_t flush_start) {
    LockHolder lh(vbsetMutex);
    size_t numOfVBuckets = vbuckets.getSize();
    for (size_t i = 0; i < numOfVBuckets; ++i) {
        assert(i <= std::numeric_limits<uint16_t>::max());
        uint16_t vbid = static_cast<uint16_t>(i);
        RCPtr<VBucket> vb = vbuckets.getBucket(vbid);
        if (!vb || vb->getState() == vbucket_state_dead) {
            continue;
        }
        if (persistenceCheckpointIds[vbid] > 0) {
            vbuckets.setPersistenceCheckpointId(vbid, persistenceCheckpointIds[vbid]);
        }
    }
    lh.unlock();

    // Schedule the vbucket state snapshot task to record the latest checkpoint Id
    // that was successfully persisted for each vbucket.
    scheduleVBSnapshot(Priority::VBucketPersistHighPriority);

    stats.flusher_todo.set(writing.size());
    stats.queue_size.set(getWriteQueueSize());
    rel_time_t complete_time = ep_current_time();
    stats.flushDuration.set(complete_time - flush_start);
    stats.flushDurationHighWat.set(std::max(stats.flushDuration.get(),
                                            stats.flushDurationHighWat.get()));
    stats.cumulativeFlushTime.incr(complete_time - flush_start);
}

int EventuallyPersistentStore::flushSome(std::queue<queued_item> *q,
                                         std::queue<queued_item> *rejectQueue) {
    if (!tctx.enter()) {
        ++stats.beginFailed;
        getLogger()->log(EXTENSION_LOG_WARNING, NULL,
                         "Failed to start a transaction.\n");
        // Copy the input queue into the reject queue.
        while (!q->empty()) {
            rejectQueue->push(q->front());
            q->pop();
        }
        return 1; // This will cause us to jump out and delay a second
    }
    int tsz = tctx.remaining();
    int oldest = stats.min_data_age;
    int completed(0);
    for (completed = 0;
         completed < tsz && !q->empty() && !shouldPreemptFlush(completed);
         ++completed) {

        int n = flushOne(q, rejectQueue);
        if (n != 0 && n < oldest) {
            oldest = n;
        }
    }
    if (shouldPreemptFlush(completed)) {
        ++stats.flusherPreempts;
    } else {
        tctx.commit();
    }
    tctx.leave(completed);
    return oldest;
}

size_t EventuallyPersistentStore::getWriteQueueSize(void) {
    size_t size = 0;
    size_t numOfVBuckets = vbuckets.getSize();
    for (size_t i = 0; i < numOfVBuckets; ++i) {
        assert(i <= std::numeric_limits<uint16_t>::max());
        uint16_t vbid = static_cast<uint16_t>(i);
        RCPtr<VBucket> vb = vbuckets.getBucket(vbid);
        if (vb && (vb->getState() != vbucket_state_dead)) {
            size += vb->checkpointManager.getNumItemsForPersistence() + vb->getBackfillSize();
        }
    }
    return size;
}

bool EventuallyPersistentStore::hasItemsForPersistence(void) {
    bool hasItems = false;
    size_t numOfVBuckets = vbuckets.getSize();
    for (size_t i = 0; i < numOfVBuckets; ++i) {
        assert(i <= std::numeric_limits<uint16_t>::max());
        uint16_t vbid = static_cast<uint16_t>(i);
        RCPtr<VBucket> vb = vbuckets.getBucket(vbid);
        if (vb && (vb->getState() != vbucket_state_dead)) {
            if (vb->checkpointManager.hasNextForPersistence() || vb->getBackfillSize() > 0) {
                hasItems = true;
                break;
            }
        }
    }
    return hasItems;
}

void EventuallyPersistentStore::setPersistenceCheckpointId(uint16_t vbid, uint64_t checkpointId) {
    LockHolder lh(vbsetMutex);
    vbuckets.setPersistenceCheckpointId(vbid, checkpointId);
}


protocol_binary_response_status EventuallyPersistentStore::revertOnlineUpdate(RCPtr<VBucket> vb) {
    protocol_binary_response_status rv(PROTOCOL_BINARY_RESPONSE_SUCCESS);

    const char *msg = NULL;
    size_t msg_size = 0;
    std::vector<queued_item> item_list;

    if (!vb || vb->getState() == vbucket_state_dead) {
        return rv;
    }

    uint16_t vbid = vb->getId();
    BlockTimer timer(&stats.checkpointRevertHisto);

    //Acquire a lock before starting the hot reload process
    LockHolder lh(vbsetMutex);
    rv = vb->checkpointManager.beginHotReload();
    if ( rv != PROTOCOL_BINARY_RESPONSE_SUCCESS) {
        return rv;
    }
    lh.unlock();

    // Get all the mutations from the current position of the online update cursor to
    // the tail of the current open checkpoint.
    vb->checkpointManager.getAllItemsForOnlineUpdate(item_list);
    if (item_list.size() == 0) {
        // Need to count items for checkpoint_start, checkpoint_end, onlineupdate_start,
        // onlineupdate_revert
        vb->checkpointManager.endHotReload(4);
        return rv;
    }

    std::set<queued_item, CompareQueuedItemsByKey> item_set;
    std::pair<std::set<queued_item, CompareQueuedItemsByKey>::iterator, bool> ret;
    std::vector<queued_item>::reverse_iterator reverse_it = item_list.rbegin();
    // Perform further deduplication here by removing duplicate mutations for each key.
    // For this, traverse the array from the last element.
    uint64_t total = 0;
    for(; reverse_it != item_list.rend(); ++reverse_it, ++total) {
        queued_item qi = *reverse_it;

        ret = item_set.insert(qi);

        vb->doStatsForFlushing(*qi, qi->size());
    }
    item_list.assign(item_set.begin(), item_set.end());

    std::vector<queued_item>::iterator it = item_list.begin();
    for(; it != item_list.end(); ++it) {
        if ((*it)->getOperation() == queue_op_del)  {
            ++stats.numRevertDeletes;
            //Reset the deleted value first before evict it.
            vb->ht.add((*it)->getItem(), false, false);
            this->evictKey((*it)->getKey(), vbid, &msg, &msg_size, true);
        } else if ((*it)->getOperation() == queue_op_set) {
            //check if it is add or set
            if ((*it)->getRowId() < 0)  {
                ++stats.numRevertAdds;
                //since no value exists on disk, simply delete it from hashtable
                vb->ht.del((*it)->getKey());
            } else {
                ++stats.numRevertUpdates;
                this->evictKey((*it)->getKey(), vbid, &msg, &msg_size, true);
            }
        }

    }
    item_list.clear();

    //Stop the hot reload process
    vb->checkpointManager.endHotReload(total);
    engine.getTapConnMap().notify();

    return rv;
}

/**
 * Callback invoked after persisting an item from memory to disk.
 *
 * This class exists to create a closure around a few variables within
 * EventuallyPersistentStore::flushOne so that an object can be
 * requeued in case of failure to store in the underlying layer.
 */
class PersistenceCallback : public Callback<mutation_result>,
                            public Callback<int> {
public:

    PersistenceCallback(const queued_item &qi, std::queue<queued_item> *q,
                        EventuallyPersistentStore *st,
                        rel_time_t qd, rel_time_t d, EPStats *s) :
        queuedItem(qi), rq(q), store(st), queued(qd), dirtied(d), stats(s) {
        assert(rq);
        assert(s);
    }

    // This callback is invoked for set only.
    void callback(mutation_result &value) {
        if (value.first == 1) {
            stats->totalPersisted++;
            if (value.second > 0) {
                ++stats->newItems;
                setId(value.second);
            }
            RCPtr<VBucket> vb = store->getVBucket(queuedItem->getVBucketId());
            if (vb && vb->getState() != vbucket_state_active &&
                vb->getState() != vbucket_state_pending) {
                int bucket_num(0);
                LockHolder lh = vb->ht.getLockedBucket(queuedItem->getKey(), &bucket_num);
                StoredValue *v = store->fetchValidValue(vb, queuedItem->getKey(),
                                                        bucket_num, true);
                double current = static_cast<double>(StoredValue::getCurrentSize(*stats));
                double lower = static_cast<double>(stats->mem_low_wat);
                if (v && current > lower) {
                    if (v->ejectValue(*stats, vb->ht) && vb->getState() == vbucket_state_replica) {
                        ++stats->numReplicaEjects;
                    }
                }
            }
        } else {
            // If the return was 0 here, we're in a bad state because
            // we do not know the rowid of this object.
            if (value.first == 0) {
                RCPtr<VBucket> vb = store->getVBucket(queuedItem->getVBucketId());
                int bucket_num(0);
                LockHolder lh = vb->ht.getLockedBucket(queuedItem->getKey(), &bucket_num);
                StoredValue *v = store->fetchValidValue(vb, queuedItem->getKey(),
                                                        bucket_num, true);
                if (v) {
                    std::stringstream ss;
                    ss << "Persisting ``" << queuedItem->getKey() << "'' on vb"
                       << queuedItem->getVBucketId() << " (rowid=" << v->getId()
                       << ") returned 0 updates\n";
                    getLogger()->log(EXTENSION_LOG_WARNING, NULL, "%s", ss.str().c_str());
                } else {
                    getLogger()->log(EXTENSION_LOG_INFO, NULL,
                                     "Error persisting now missing ``%s'' from vb%d\n",
                                     queuedItem->getKey().c_str(), queuedItem->getVBucketId());
                }
            } else {
                redirty();
            }
        }
    }

    // This callback is invoked for deletions only.
    //
    // The boolean indicates whether the underlying storage
    // successfully deleted the item.
    void callback(int &value) {
        // > 1 would be bad.  We were only trying to delete one row.
        assert(value < 2);
        // -1 means fail
        // 1 means we deleted one row
        // 0 means we did not delete a row, but did not fail (did not exist)
        if (value >= 0) {
            if (value > 0) {
                stats->totalPersisted++;
                ++stats->delItems;
            }
            // We have succesfully removed an item from the disk, we
            // may now remove it from the hash table.
            RCPtr<VBucket> vb = store->getVBucket(queuedItem->getVBucketId());
            if (vb) {
                int bucket_num(0);
                LockHolder lh = vb->ht.getLockedBucket(queuedItem->getKey(), &bucket_num);
                StoredValue *v = store->fetchValidValue(vb, queuedItem->getKey(),
                                                        bucket_num, true);

                if (v && v->isDeleted()) {
                    bool deleted = vb->ht.unlocked_del(queuedItem->getKey(),
                                                       bucket_num);
                    assert(deleted);
                } else if (v) {
                    v->clearId();
                }
            }
        } else {
            redirty();
        }
    }

private:

    void setId(int64_t id) {
        bool did = store->invokeOnLockedStoredValue(queuedItem->getKey(),
                                                    queuedItem->getVBucketId(),
                                                    &StoredValue::setId,
                                                    id);
        if (!did) {
            getLogger()->log(EXTENSION_LOG_WARNING, NULL,
                             "Failed to set id on vb%d ``%s''\n",
                             queuedItem->getVBucketId(), queuedItem->getKey().c_str());
        }
    }

    void redirty() {
        ++stats->flushFailed;
        store->invokeOnLockedStoredValue(queuedItem->getKey(),
                                         queuedItem->getVBucketId(),
                                         &StoredValue::reDirty,
                                         dirtied);
        rq->push(queuedItem);
    }

    const queued_item queuedItem;
    std::queue<queued_item> *rq;
    EventuallyPersistentStore *store;
    rel_time_t queued;
    rel_time_t dirtied;
    EPStats *stats;
    DISALLOW_COPY_AND_ASSIGN(PersistenceCallback);
};

int EventuallyPersistentStore::flushOneDeleteAll() {
    rwUnderlying->reset();
    diskFlushAll.cas(true, false);
    return 1;
}

// While I actually know whether a delete or set was intended, I'm
// still a bit better off running the older code that figures it out
// based on what's in memory.
int EventuallyPersistentStore::flushOneDelOrSet(const queued_item &qi,
                                           std::queue<queued_item> *rejectQueue) {

    RCPtr<VBucket> vb = getVBucket(qi->getVBucketId());
    if (!vb) {
        return 0;
    }

    int bucket_num(0);
    LockHolder lh = vb->ht.getLockedBucket(qi->getKey(), &bucket_num);
    StoredValue *v = fetchValidValue(vb, qi->getKey(), bucket_num, true);

    size_t itemBytes = qi->size();
    vb->doStatsForFlushing(*qi, itemBytes);

    bool found = v != NULL;
    int64_t rowid = found ? v->getId() : -1;
    bool deleted = found && v->isDeleted();
    bool isDirty = found && v->isDirty();
    rel_time_t queued(qi->getQueuedTime()), dirtied(0);

    int ret = 0;

    if (isDirty && v->isExpired(ep_real_time() + itemExpiryWindow)) {
        ++stats.flushExpired;
        v->markClean(&dirtied);
        isDirty = false;
        // If the new item is expired within current_time + expiry_window, clear the row id
        // from hashtable and remove the old item from database.
        v->clearId();
        deleted = true;
        qi->setOperation(queue_op_del);
    }

    if (isDirty) {
        dirtied = v->getDataAge();
        // Calculate stats if this had a positive time.
        rel_time_t now = ep_current_time();
        int dataAge = now - dirtied;
        int dirtyAge = now - queued;
        bool eligible = true;

        if (v->isPendingId()) {
            eligible = false;
        } else if (dirtyAge > stats.queue_age_cap.get()) {
            ++stats.tooOld;
        } else if (dataAge < stats.min_data_age.get()) {
            eligible = false;
            // Skip this one.  It's too young.
            ret = stats.min_data_age.get() - dataAge;
            ++stats.tooYoung;
        }

        if (eligible) {
            assert(dirtyAge < (86400 * 30));
            stats.dirtyAgeHisto.add(dirtyAge * 1000000);
            stats.dataAgeHisto.add(dataAge * 1000000);
            stats.dirtyAge.set(dirtyAge);
            stats.dataAge.set(dataAge);
            stats.dirtyAgeHighWat.set(std::max(stats.dirtyAge.get(),
                                               stats.dirtyAgeHighWat.get()));
            stats.dataAgeHighWat.set(std::max(stats.dataAge.get(),
                                              stats.dataAgeHighWat.get()));

            if (!deleted) {
                assert(rowid == v->getId());
                qi->getItem().setId(rowid);
                if (qi->getCas() != v->getCas()) {
                    // New mutation was received while this item was waiting in the queue.
                    // Update the item's value and meta data with the ones in cache.
                    qi->getItem().setValue(v->getValue());
                    qi->getItem().setFlags(v->getFlags());
                    qi->getItem().setCas(v->getCas());
<<<<<<< HEAD
                    qi->getItem().setSeqno(v->getSeqno());
=======
>>>>>>> 3539559f
                    qi->getItem().setExpTime(v->getExptime());
                }
            }

            if (rowid == -1) {
                v->setPendingId();
            }
        } else {
            isDirty = false;
            v->reDirty(dirtied);
            rejectQueue->push(qi);
            ++vb->opsReject;
        }
    }

    if (isDirty && !deleted) {
        if (qi->getVBucketVersion() != vbuckets.getBucketVersion(qi->getVBucketId())) {
            lh.unlock();
        } else {
            // If a vbucket snapshot task with the high priority is currently scheduled,
            // requeue the persistence task and wait until the snapshot task is completed.
            if (vbuckets.isHighPriorityVbSnapshotScheduled()) {
                v->clearPendingId();
                lh.unlock();
                rejectQueue->push(qi);
                ++vb->opsReject;
            } else {
                v->markClean(NULL);
                lh.unlock();
                BlockTimer timer(rowid == -1 ?
                                 &stats.diskInsertHisto : &stats.diskUpdateHisto,
                                 rowid == -1 ? "disk_insert" : "disk_update",
                                 stats.timingLog);

                PersistenceCallback *cb;
                cb = new PersistenceCallback(qi, rejectQueue, this,
                                             queued, dirtied, &stats);

                tctx.addCallback(cb);
                rwUnderlying->set(qi->getItem(), qi->getVBucketVersion(), *cb);
                if (rowid == -1)  {
                    ++vb->opsCreate;
                } else {
                    ++vb->opsUpdate;
                }
            }
        }
    } else if (deleted) {
        lh.unlock();
        BlockTimer timer(&stats.diskDelHisto, "disk_delete", stats.timingLog);

        PersistenceCallback *cb;
        cb = new PersistenceCallback(qi, rejectQueue, this, queued,
                                     dirtied, &stats);
        if (rowid > 0) {
            uint16_t vbid(qi->getVBucketId());
            uint16_t vbver(vbuckets.getBucketVersion(vbid));
            tctx.addCallback(cb);
            rwUnderlying->del(qi->getItem(), rowid, vbver, *cb);
            ++vb->opsDelete;
        } else {
            // bypass deletion if missing items, but still call the
            // deletion callback for clean cleanup.
            int affected(0);
            cb->callback(affected);
            delete cb;
        }
    }

    return ret;
}

int EventuallyPersistentStore::flushOne(std::queue<queued_item> *q,
                                        std::queue<queued_item> *rejectQueue) {

    queued_item qi = q->front();
    q->pop();
    stats.memOverhead.decr(sizeof(queued_item));
    assert(stats.memOverhead.get() < GIGANTOR);

    int rv = 0;
    switch (qi->getOperation()) {
    case queue_op_flush:
        rv = flushOneDeleteAll();
        break;
    case queue_op_set:
        if (qi->getVBucketVersion() == vbuckets.getBucketVersion(qi->getVBucketId())) {
            size_t prevRejectCount = rejectQueue->size();

            rv = flushOneDelOrSet(qi, rejectQueue);
            if (rejectQueue->size() == prevRejectCount) {
                // flush operation was not rejected
                tctx.addUncommittedItem(qi);
            }
        }
        break;
    case queue_op_del:
        rv = flushOneDelOrSet(qi, rejectQueue);
        break;
    case queue_op_commit:
        tctx.commit();
        tctx.enter();
        break;
    case queue_op_empty:
        assert(false);
        break;
    default:
        break;
    }
    stats.flusher_todo--;

    return rv;

}

void EventuallyPersistentStore::queueDirty(const std::string &key,
                                           uint16_t vbid,
                                           enum queue_operation op,
                                           value_t value,
                                           uint32_t flags,
                                           time_t exptime,
                                           uint64_t cas,
                                           uint32_t seqno,
                                           int64_t rowid,
                                           bool tapBackfill) {
    if (doPersistence) {
        RCPtr<VBucket> vb = vbuckets.getBucket(vbid);
        if (vb) {
            QueuedItem *qi = NULL;
            if (op == queue_op_set) {
                qi = new QueuedItem(key, value, vbid, op, vbuckets.getBucketVersion(vbid),
                                    rowid, flags, exptime, cas, seqno);
            } else {
                qi = new QueuedItem(key, vbid, op, vbuckets.getBucketVersion(vbid), rowid, flags,
                                    exptime, cas, seqno);
            }

            queued_item itm(qi);
            bool rv = tapBackfill ?
                      vb->queueBackfillItem(itm) : vb->checkpointManager.queueDirty(itm, vb);
            if (rv) {
                ++stats.queue_size;
                ++stats.totalEnqueued;
                vb->doStatsForQueueing(*itm, itm->size());
            }
        }
    }
}

int EventuallyPersistentStore::addUnlessThere(const std::string &key,
                                              uint16_t vbid,
                                              enum queue_operation op,
                                              value_t value,
                                              uint32_t flags,
                                              time_t exptime,
                                              uint64_t cas)
{
    RCPtr<VBucket> vb = vbuckets.getBucket(vbid);
    if (!vb) {
        return -1;
    }

    if (vb->ht.addUnlessThere(key, vbid, op, value, flags, exptime, cas)) {
        // tell the flusher to write it!

        LockHolder lh(restore.mutex);
        queued_item qi(new QueuedItem(key, value, vbid, op, vbuckets.getBucketVersion(vbid),
                                      -1, flags, exptime, cas));
        restore.items.push_back(qi);
        return 0;
    }

    return 1;
}

std::map<std::pair<uint16_t, uint16_t>, vbucket_state> EventuallyPersistentStore::loadVBucketState() {
    return roUnderlying->listPersistedVbuckets();
}

void EventuallyPersistentStore::warmupCompleted() {
    engine.warmupCompleted();
}

void EventuallyPersistentStore::warmup(const std::map<std::pair<uint16_t, uint16_t>, vbucket_state> &state, bool keysOnly) {
    LoadStorageKVPairCallback *load_cb = new LoadStorageKVPairCallback(vbuckets, stats, this);
    shared_ptr<Callback<GetValue> > cb(load_cb);
    std::map<std::pair<uint16_t, uint16_t>, vbucket_state>::const_iterator it;
    std::vector<uint16_t> vbids;
    for (it = state.begin(); it != state.end(); ++it) {
        std::pair<uint16_t, uint16_t> vbp = it->first;
        vbucket_state vbs = it->second;
        if (vbs.state == vbucket_state_active || vbs.state == vbucket_state_replica) {
            vbids.push_back(vbp.first);
        }

        getLogger()->log(EXTENSION_LOG_DEBUG, NULL,
                         "Loading %s for vbucket %d - was in %s state\n",
                         keysOnly ? "keys" : "data", vbp.first,
                         VBucket::toString(vbs.state));
        load_cb->initVBucket(vbp.first, vbp.second, vbs.checkpointId + 1,
                       vbs.state);
    }

    if (keysOnly) {
        roUnderlying->dumpKeys(vbids, cb);
    } else {
        roUnderlying->dump(cb);
        invalidItemDbPager->createRangeList();
    }
}

void EventuallyPersistentStore::setExpiryPagerSleeptime(size_t val) {
    LockHolder lh(expiryPager.mutex);

    if (expiryPager.sleeptime != 0) {
        getNonIODispatcher()->cancel(expiryPager.task);
    }

    expiryPager.sleeptime = val;
    if (val != 0) {
        shared_ptr<DispatcherCallback> exp_cb(new ExpiredItemPager(this, stats,
                                                                   expiryPager.sleeptime));

        getNonIODispatcher()->schedule(exp_cb, &expiryPager.task,
                                       Priority::ItemPagerPriority,
                                       expiryPager.sleeptime);
    }
}

void EventuallyPersistentStore::visit(VBucketVisitor &visitor)
{
    size_t maxSize = vbuckets.getSize();
    for (size_t i = 0; i <= maxSize; ++i) {
        assert(i <= std::numeric_limits<uint16_t>::max());
        uint16_t vbid = static_cast<uint16_t>(i);
        RCPtr<VBucket> vb = vbuckets.getBucket(vbid);
        if (vb) {
            bool wantData = visitor.visitBucket(vb);
            // We could've lost this along the way.
            if (wantData) {
                vb->ht.visit(visitor);
            }
        }
    }
    visitor.complete();
}

void LoadStorageKVPairCallback::initVBucket(uint16_t vbid, uint16_t vb_version,
                                            uint64_t checkpointId, vbucket_state_t prevState) {
    RCPtr<VBucket> vb = vbuckets.getBucket(vbid);
    if (!vb) {
        vb.reset(new VBucket(vbid, vbucket_state_dead, stats,
                             epstore->getEPEngine().getCheckpointConfig()));
        vbuckets.addBucket(vb);
    }
    // Set the past initial state of each vbucket.
    vb->setInitialState(prevState);
    // Pass the open checkpoint Id for each vbucket.
    vb->checkpointManager.setOpenCheckpointId(checkpointId);
    // For each vbucket, set its vbucket version.
    vbuckets.setBucketVersion(vbid, vb_version);
    // For each vbucket, set its latest checkpoint Id that was
    // successfully persisted.
    vbuckets.setPersistenceCheckpointId(vbid, checkpointId - 1);
}

void LoadStorageKVPairCallback::callback(GetValue &val) {
    Item *i = val.getValue();
    if (i != NULL) {
        uint16_t vb_version = vbuckets.getBucketVersion(i->getVBucketId());
        if (vb_version != static_cast<uint16_t>(-1) && val.getVBucketVersion() != vb_version) {
            epstore->getInvalidItemDbPager()->addInvalidItem(i, val.getVBucketVersion());

            getLogger()->log(EXTENSION_LOG_WARNING, NULL,
                             "Received invalid item.. ignored");

            delete i;
            return;
        }

        RCPtr<VBucket> vb = vbuckets.getBucket(i->getVBucketId());
        if (!vb) {
            vb.reset(new VBucket(i->getVBucketId(), vbucket_state_dead, stats,
                                 epstore->getEPEngine().getCheckpointConfig()));
            vbuckets.addBucket(vb);
            vbuckets.setBucketVersion(i->getVBucketId(), val.getVBucketVersion());
        }
        bool succeeded(false);
        int retry = 2;
        do {
            switch (vb->ht.insert(*i, shouldEject(), val.isPartial())) {
            case NOMEM:
                if (retry == 2) {
                    if (hasPurged) {
                        if (++stats.warmOOM == 1) {
                            getLogger()->log(EXTENSION_LOG_WARNING, NULL,
                                             "Warmup dataload failure: max_size too low.");
                        }
                    } else {
                        getLogger()->log(EXTENSION_LOG_WARNING, NULL,
                                         "Emergency startup purge to free space for load.");
                        purge();
                    }
                } else {
                    getLogger()->log(EXTENSION_LOG_WARNING, NULL,
                                     "Cannot store an item after emergency purge.");
                    ++stats.warmOOM;
                }
                break;
            case INVALID_CAS:
                if (epstore->getROUnderlying()->isKeyDumpSupported()) {
                    getLogger()->log(EXTENSION_LOG_DEBUG, NULL,
                        "Value changed in memory before restore from disk. Ignored disk value for: %s.",
                         i->getKey().c_str());
                } else {
                    getLogger()->log(EXTENSION_LOG_WARNING, NULL,
                        "Warmup dataload error: Duplicate key: %s.",
                        i->getKey().c_str());
                }
                ++stats.warmDups;
                succeeded = true;
                break;
            case NOT_FOUND:
                succeeded = true;
                break;
            default:
                abort();
            }
        } while (!succeeded && retry > 0);

        if (succeeded && i->isExpired(startTime)) {
            getLogger()->log(EXTENSION_LOG_WARNING, NULL,
                             "Item was expired at load:  %s",
                             i->getKey().c_str());
            epstore->del(i->getKey(), 0, i->getVBucketId(), NULL, true);
        }
        delete i;
    }
    if (!val.isPartial()) {
        ++stats.warmedUp;
    }
}

void LoadStorageKVPairCallback::purge() {
    class EmergencyPurgeVisitor : public VBucketVisitor {
    public:
        EmergencyPurgeVisitor(EPStats &s) : stats(s) {}

        void visit(StoredValue *v) {
            v->ejectValue(stats, currentBucket->ht);
        }
    private:
        EPStats &stats;
    };

    std::vector<int> vbucketIds(vbuckets.getBuckets());
    std::vector<int>::iterator it;
    EmergencyPurgeVisitor epv(stats);
    for (it = vbucketIds.begin(); it != vbucketIds.end(); ++it) {
        int vbid = *it;
        RCPtr<VBucket> vb = vbuckets.getBucket(vbid);
        if (vb && epv.visitBucket(vb)) {
            vb->ht.visit(epv);
        }
    }
    hasPurged = true;
}

bool TransactionContext::enter() {
    if (!intxn) {
        _remaining = txnSize.get();
        intxn = underlying->begin();
    }
    return intxn;
}

void TransactionContext::leave(int completed) {
    _remaining -= completed;
    if (remaining() <= 0 && intxn) {
        commit();
    }
}

void TransactionContext::commit() {
    BlockTimer timer(&stats.diskCommitHisto, "disk_commit", stats.timingLog);
    rel_time_t cstart = ep_current_time();
    while (!underlying->commit()) {
        sleep(1);
        ++stats.commitFailed;
    }
    ++stats.flusherCommits;

    std::list<PersistenceCallback*>::iterator iter;
    for (iter = transactionCallbacks.begin();
         iter != transactionCallbacks.end();
         ++iter) {
        delete *iter;
    }
    transactionCallbacks.clear();
    rel_time_t complete_time = ep_current_time();

    stats.commit_time.set(complete_time - cstart);
    stats.cumulativeCommitTime.incr(complete_time - cstart);
    intxn = false;
    uncommittedItems.clear();
    numUncommittedItems = 0;
}

void TransactionContext::addUncommittedItem(const queued_item &qi) {
    uncommittedItems.push_back(qi);
    ++numUncommittedItems;
}

VBCBAdaptor::VBCBAdaptor(EventuallyPersistentStore *s,
                         shared_ptr<VBucketVisitor> v,
                         const char *l, double sleep) :
    store(s), visitor(v), label(l), sleepTime(sleep), currentvb(0)
{
    const VBucketFilter &vbFilter = visitor->getVBucketFilter();
    size_t maxSize = store->vbuckets.getSize();
    for (size_t i = 0; i <= maxSize; ++i) {
        assert(i <= std::numeric_limits<uint16_t>::max());
        uint16_t vbid = static_cast<uint16_t>(i);
        RCPtr<VBucket> vb = store->vbuckets.getBucket(vbid);
        if (vb && vbFilter(vbid)) {
            vbList.push(vbid);
        }
    }
}

bool VBCBAdaptor::callback(Dispatcher & d, TaskId t) {
    if (!vbList.empty()) {
        currentvb = vbList.front();
        RCPtr<VBucket> vb = store->vbuckets.getBucket(currentvb);
        if (vb) {
            if (visitor->pauseVisitor()) {
                d.snooze(t, sleepTime);
                return true;
            }
            if (visitor->visitBucket(vb)) {
                vb->ht.visit(*visitor);
            }
        }
        vbList.pop();
    }

    bool isdone = vbList.empty();
    if (isdone) {
        visitor->complete();
    }
    return !isdone;
}<|MERGE_RESOLUTION|>--- conflicted
+++ resolved
@@ -2376,10 +2376,7 @@
                     qi->getItem().setValue(v->getValue());
                     qi->getItem().setFlags(v->getFlags());
                     qi->getItem().setCas(v->getCas());
-<<<<<<< HEAD
                     qi->getItem().setSeqno(v->getSeqno());
-=======
->>>>>>> 3539559f
                     qi->getItem().setExpTime(v->getExptime());
                 }
             }
