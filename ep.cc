/* -*- Mode: C++; tab-width: 4; c-basic-offset: 4; indent-tabs-mode: nil -*- */
/*
 *     Copyright 2010 NorthScale, Inc.
 *
 *   Licensed under the Apache License, Version 2.0 (the "License");
 *   you may not use this file except in compliance with the License.
 *   You may obtain a copy of the License at
 *
 *       http://www.apache.org/licenses/LICENSE-2.0
 *
 *   Unless required by applicable law or agreed to in writing, software
 *   distributed under the License is distributed on an "AS IS" BASIS,
 *   WITHOUT WARRANTIES OR CONDITIONS OF ANY KIND, either express or implied.
 *   See the License for the specific language governing permissions and
 *   limitations under the License.
 */

#include "config.h"
#include <vector>
#include <time.h>
#include <string.h>
#include <sstream>
#include <iostream>
#include <fstream>
#include <functional>

#include "ep.hh"
#include "flusher.hh"
#include "statsnap.hh"
#include "locks.hh"
#include "dispatcher.hh"
#include "kvstore.hh"
#include "ep_engine.h"
#include "htresizer.hh"
#include "checkpoint_remover.hh"
#include "invalid_vbtable_remover.hh"

extern "C" {
    static rel_time_t uninitialized_current_time(void) {
        abort();
        return 0;
    }

    static time_t default_abs_time(rel_time_t) {
        abort();
        return 0;
    }

    static rel_time_t default_reltime(time_t) {
        abort();
        return 0;
    }

    rel_time_t (*ep_current_time)() = uninitialized_current_time;
    time_t (*ep_abs_time)(rel_time_t) = default_abs_time;
    rel_time_t (*ep_reltime)(time_t) = default_reltime;

    time_t ep_real_time() {
        return ep_abs_time(ep_current_time());
    }
}

class StatsValueChangeListener : public ValueChangedListener {
public:
    StatsValueChangeListener(EPStats &st) : stats(st) {
        // EMPTY
    }

    virtual void sizeValueChanged(const std::string &key, size_t value) {
        if (key.compare("min_data_age") == 0) {
            stats.min_data_age.set(value);
        } else if (key.compare("queue_age_cap") == 0) {
            stats.queue_age_cap.set(value);
        } else if (key.compare("tap_throttle_threshold") == 0) {
            stats.tapThrottleThreshold.set(static_cast<double>(value) / 100.0);
        } else if (key.compare("tap_throttle_queue_cap") == 0) {
            stats.tapThrottleWriteQueueCap.set(value);
        }
    }

private:
    EPStats &stats;
};

/**
 * Dispatcher job to notify the underlying kv storage of a new vbucket batch count
 */
class VBucketBatchCountCallback : public DispatcherCallback {
public:
    VBucketBatchCountCallback(KVStore *s, size_t batch_count) :
        kvStore(s), batchCount(batch_count) { }

    bool callback(Dispatcher &, TaskId) {
        kvStore->setVBBatchCount(batchCount);
        return false;
    }

    std::string description() {
        std::stringstream ss;
        ss << "Notifying the kv storage of a new vbucket batch count " << batchCount;
        return ss.str();
    }

private:
    KVStore *kvStore;
    size_t batchCount;
};

class EPStoreValueChangeListener : public ValueChangedListener {
public:
    EPStoreValueChangeListener(EventuallyPersistentStore &st) : store(st) {
    }

    virtual void sizeValueChanged(const std::string &key, size_t value) {
        if (key.compare("bg_fetch_delay") == 0) {
            store.setBGFetchDelay(static_cast<uint32_t>(value));
        } else if (key.compare("expiry_window") == 0) {
            store.setItemExpiryWindow(value);
        } else if (key.compare("vb_del_chunk_size") == 0) {
            store.setVbDelChunkSize(value);
        } else if (key.compare("vb_chunk_del_time") == 0) {
            store.setVbChunkDelThresholdTime(value);
        } else if (key.compare("max_txn_size") == 0) {
            store.setTxnSize(value);
        } else if (key.compare("exp_pager_stime") == 0) {
            store.setExpiryPagerSleeptime(value);
        } else if (key.compare("couch_vbucket_batch_count") == 0) {
            shared_ptr<DispatcherCallback> cb(new VBucketBatchCountCallback(store.getRWUnderlying(),
                                                                            value));
            store.getDispatcher()->schedule(cb, NULL,
                                            Priority::VBucketBatchCountPriority,
                                            0, false);
        }
    }

private:
    EventuallyPersistentStore &store;
};

/**
 * Dispatcher job that performs disk fetches for non-resident get
 * requests.
 */
class BGFetchCallback : public DispatcherCallback {
public:
    BGFetchCallback(EventuallyPersistentStore *e,
                    const std::string &k, uint16_t vbid, uint16_t vbv,
                    uint64_t r, const void *c) :
        ep(e), key(k), vbucket(vbid), vbver(vbv), rowid(r), cookie(c),
        counter(ep->bgFetchQueue), init(gethrtime()) {
        assert(ep);
        assert(cookie);
    }

    bool callback(Dispatcher &, TaskId) {
        ep->completeBGFetch(key, vbucket, vbver, rowid, cookie, init);
        return false;
    }

    std::string description() {
        std::stringstream ss;
        ss << "Fetching item from disk:  " << key;
        return ss.str();
    }

private:
    EventuallyPersistentStore *ep;
    std::string                key;
    uint16_t                   vbucket;
    uint16_t                   vbver;
    uint64_t                   rowid;
    const void                *cookie;
    BGFetchCounter             counter;

    hrtime_t init;
};

/**
 * Dispatcher job for performing disk fetches for "stats vkey".
 */
class VKeyStatBGFetchCallback : public DispatcherCallback {
public:
    VKeyStatBGFetchCallback(EventuallyPersistentStore *e,
                            const std::string &k, uint16_t vbid, uint16_t vbv,
                            uint64_t r,
                            const void *c, shared_ptr<Callback<GetValue> > cb) :
        ep(e), key(k), vbucket(vbid), vbver(vbv), rowid(r), cookie(c),
        lookup_cb(cb), counter(e->bgFetchQueue) {
        assert(ep);
        assert(cookie);
        assert(lookup_cb);
    }

    bool callback(Dispatcher &, TaskId) {
        RememberingCallback<GetValue> gcb;

        ep->getROUnderlying()->get(key, rowid, vbucket, vbver, gcb);
        gcb.waitForValue();
        assert(gcb.fired);
        lookup_cb->callback(gcb.val);

        return false;
    }

    std::string description() {
        std::stringstream ss;
        ss << "Fetching item from disk for vkey stat:  " << key;
        return ss.str();
    }

private:
    EventuallyPersistentStore       *ep;
    std::string                      key;
    uint16_t                         vbucket;
    uint16_t                         vbver;
    uint64_t                         rowid;
    const void                      *cookie;
    shared_ptr<Callback<GetValue> >  lookup_cb;
    BGFetchCounter                   counter;
};

/**
 * Dispatcher job responsible for keeping the current state of
 * vbuckets recorded in the main db.
 */
class SnapshotVBucketsCallback : public DispatcherCallback {
public:
    SnapshotVBucketsCallback(EventuallyPersistentStore *e, const Priority &p)
        : ep(e), priority(p) { }

    bool callback(Dispatcher &, TaskId) {
        ep->snapshotVBuckets(priority);
        return false;
    }

    std::string description() {
        return "Snapshotting vbuckets";
    }
private:
    EventuallyPersistentStore *ep;
    const Priority &priority;
};

/**
 * Dispatcher job to perform fast vbucket deletion.
 */
class FastVBucketDeletionCallback : public DispatcherCallback {
public:
    FastVBucketDeletionCallback(EventuallyPersistentStore *e, RCPtr<VBucket> vb,
                                uint16_t vbv, EPStats &st) : ep(e),
                                                             vbucket(vb->getId()),
                                                             vbver(vbv),
                                               stats(st) {}

    bool callback(Dispatcher &, TaskId) {
        bool rv(true); // try again by default
        hrtime_t start_time(gethrtime());
        vbucket_del_result result = ep->completeVBucketDeletion(vbucket, vbver);
        if (result == vbucket_del_success || result == vbucket_del_invalid) {
            hrtime_t spent(gethrtime() - start_time);
            hrtime_t wall_time = spent / 1000;
            BlockTimer::log(spent, "disk_vb_del", stats.timingLog);
            stats.diskVBDelHisto.add(wall_time);
            stats.vbucketDelMaxWalltime.setIfBigger(wall_time);
            stats.vbucketDelTotWalltime.incr(wall_time);
            rv = false;
        }
        return rv;
    }

    std::string description() {
        std::stringstream ss;
        ss << "Removing vbucket " << vbucket << " from disk";
        return ss.str();
    }

private:
    EventuallyPersistentStore *ep;
    uint16_t vbucket;
    uint16_t vbver;
    EPStats &stats;
};

/**
 * Dispatcher job to perform ranged vbucket deletion.
 */
class VBucketDeletionCallback : public DispatcherCallback {
public:
    VBucketDeletionCallback(EventuallyPersistentStore *e, RCPtr<VBucket> vb,
                            uint16_t vbucket_version, EPStats &st,
                            size_t csize = 100, uint32_t chunk_del_time = 500)
        : ep(e), stats(st), vb_version(vbucket_version),
          chunk_size(csize), chunk_del_threshold_time(chunk_del_time),
          vbdv(csize) {
        assert(ep);
        assert(vb);
        chunk_num = 1;
        execution_time = 0;
        start_wall_time = gethrtime();
        vbucket = vb->getId();
        vb->ht.visit(vbdv);
        vbdv.createRangeList(range_list);
        current_range = range_list.begin();
        if (current_range != range_list.end()) {
            chunk_del_range_size = current_range->second - current_range->first;
        } else {
            chunk_del_range_size = 100;
        }
    }

    bool callback(Dispatcher &d, TaskId t) {
        bool rv = false, isLastChunk = false;

        chunk_range_t range;
        if (current_range == range_list.end()) {
            range.first = -1;
            range.second = -1;
            isLastChunk = true;
        } else {
            if (current_range->second == range_list.back().second) {
                isLastChunk = true;
            }
            range.first = current_range->first;
            range.second = current_range->second;
        }

        hrtime_t start_time = gethrtime();
        vbucket_del_result result = ep->completeVBucketDeletion(vbucket,
                                                                vb_version,
                                                                range,
                                                                isLastChunk);
        hrtime_t chunk_time = (gethrtime() - start_time) / 1000;
        stats.diskVBChunkDelHisto.add(chunk_time);
        execution_time += chunk_time;

        switch(result) {
        case vbucket_del_success:
            if (!isLastChunk) {
                hrtime_t chunk_del_time = chunk_time / 1000; // chunk deletion exec time in msec
                if (range.first != -1 && range.second != -1 && chunk_del_time != 0) {
                    // Adjust the chunk's range size based on the chunk deletion execution time
                    chunk_del_range_size = (chunk_del_range_size * chunk_del_threshold_time)
                                           / chunk_del_time;
                    chunk_del_range_size = std::max(static_cast<int64_t>(100),
                                                    chunk_del_range_size);
                }

                ++current_range;
                // Split the current chunk into two chunks if its range size > the new range size
                if ((current_range->second - current_range->first) > chunk_del_range_size) {
                    range_list.splitChunkRange(current_range, chunk_del_range_size);
                } else {
                    // Merge the current chunk with its subsequent chunks before we reach the chunk
                    // that includes the end point of the new range size
                    range_list.mergeChunkRanges(current_range, chunk_del_range_size);
                }
                ++chunk_num;
                rv = true;
            } else { // Completion of a vbucket deletion
                stats.diskVBDelHisto.add(execution_time);
                hrtime_t wall_time = (gethrtime() - start_wall_time) / 1000;
                stats.vbucketDelMaxWalltime.setIfBigger(wall_time);
                stats.vbucketDelTotWalltime.incr(wall_time);
            }
            break;
        case vbucket_del_fail:
            d.snooze(t, 10);
            rv = true;
            getLogger()->log(EXTENSION_LOG_DEBUG, NULL,
                             "Reschedule to delete the chunk %d of vbucket %d from disk\n",
                             chunk_num, vbucket);
            break;
        case vbucket_del_invalid:
            break;
        }

        return rv;
    }

    std::string description() {
        std::stringstream ss;
        int64_t range_size = 0;
        if (current_range != range_list.end()) {
            range_size = current_range->second - current_range->first;
        }
        ss << "Removing the chunk " << chunk_num << "/" << range_list.size()
           << " of vbucket " << vbucket << " with the range size " << range_size
           << " from disk.";
        return ss.str();
    }
private:
    EventuallyPersistentStore    *ep;
    EPStats                      &stats;
    uint16_t                      vbucket;
    uint16_t                      vb_version;
    size_t                        chunk_size;
    size_t                        chunk_num;
    int64_t                       chunk_del_range_size;
    uint32_t                      chunk_del_threshold_time;
    VBucketDeletionVisitor        vbdv;
    hrtime_t                      execution_time;
    hrtime_t                      start_wall_time;
    VBDeletionChunkRangeList      range_list;
    chunk_range_iterator_t        current_range;
};


/**
 * Helper class used to insert items into the storage by using
 * the KVStore::dump method to load items from the database
 */
class LoadStorageKVPairCallback : public Callback<GetValue> {
public:
    LoadStorageKVPairCallback(VBucketMap &vb, EPStats &st,
                              EventuallyPersistentStore *ep)
        : vbuckets(vb), stats(st), epstore(ep), startTime(ep_real_time()),
          hasPurged(false) {
        assert(epstore);
    }

    void initVBucket(uint16_t vbid, uint16_t vb_version,
                     uint64_t checkpointId, vbucket_state_t prevState);

    void callback(GetValue &val);

private:

    bool shouldEject() {
        return StoredValue::getCurrentSize(stats) >= stats.mem_low_wat;
    }

    void purge();

    VBucketMap &vbuckets;
    EPStats    &stats;
    EventuallyPersistentStore *epstore;
    time_t      startTime;
    bool        hasPurged;
};


EventuallyPersistentStore::EventuallyPersistentStore(EventuallyPersistentEngine &theEngine,
                                                     KVStore *t,
                                                     bool startVb0,
                                                     bool concurrentDB) :
    engine(theEngine), stats(engine.getEpStats()), rwUnderlying(t),
    storageProperties(t->getStorageProperties()),
    vbuckets(theEngine.getConfiguration()),
    diskFlushAll(false),
    tctx(stats, t, theEngine.observeRegistry),
    bgFetchDelay(0)
{
    getLogger()->log(EXTENSION_LOG_INFO, NULL,
                     "Storage props:  c=%d/r=%d/rw=%d\n",
                     storageProperties.maxConcurrency(),
                     storageProperties.maxReaders(),
                     storageProperties.maxWriters());

    doPersistence = getenv("EP_NO_PERSISTENCE") == NULL;
    dispatcher = new Dispatcher(theEngine);
    if (storageProperties.maxConcurrency() > 1
        && storageProperties.maxReaders() > 1
        && concurrentDB) {
        roUnderlying = engine.newKVStore();
        roDispatcher = new Dispatcher(theEngine);
        roDispatcher->start();
    } else {
        roUnderlying = rwUnderlying;
        roDispatcher = dispatcher;
    }
    nonIODispatcher = new Dispatcher(theEngine);
    flusher = new Flusher(this, dispatcher);

    stats.memOverhead = sizeof(EventuallyPersistentStore);

    Configuration &config = engine.getConfiguration();

    setItemExpiryWindow(config.getExpiryWindow());
    config.addValueChangedListener("expiry_window",
                                   new EPStoreValueChangeListener(*this));

    setTxnSize(config.getMaxTxnSize());
    config.addValueChangedListener("max_txn_size",
                                   new EPStoreValueChangeListener(*this));

    stats.min_data_age.set(config.getMinDataAge());
    config.addValueChangedListener("min_data_age",
                                   new StatsValueChangeListener(stats));

    stats.queue_age_cap.set(config.getQueueAgeCap());
    config.addValueChangedListener("queue_age_cap",
                                   new StatsValueChangeListener(stats));

    stats.tapThrottleThreshold.set(static_cast<double>(config.getTapThrottleThreshold())
                                   / 100.0);
    config.addValueChangedListener("tap_throttle_threshold",
                                   new StatsValueChangeListener(stats));

    stats.tapThrottleWriteQueueCap.set(config.getTapThrottleQueueCap());
    config.addValueChangedListener("tap_throttle_queue_cap",
                                   new StatsValueChangeListener(stats));

    setBGFetchDelay(config.getBgFetchDelay());
    config.addValueChangedListener("bg_fetch_delay",
                                   new EPStoreValueChangeListener(*this));

    setVbDelChunkSize(config.getVbDelChunkSize());
    config.addValueChangedListener("vb_del_chunk_size",
                                   new EPStoreValueChangeListener(*this));
    setVbChunkDelThresholdTime(config.getVbChunkDelTime());
    config.addValueChangedListener("vb_chunk_del_time",
                                   new EPStoreValueChangeListener(*this));

    invalidItemDbPager = new InvalidItemDbPager(this, stats, vbDelChunkSize);

    config.addValueChangedListener("couch_vbucket_batch_count",
                                   new EPStoreValueChangeListener(*this));

    if (startVb0) {
        RCPtr<VBucket> vb(new VBucket(0, vbucket_state_active, stats,
                                      engine.getCheckpointConfig()));
        vbuckets.addBucket(vb);
        vbuckets.setBucketVersion(0, 0);
    }

    persistenceCheckpointIds = new uint64_t[BASE_VBUCKET_SIZE];
    for (size_t i = 0; i < BASE_VBUCKET_SIZE; ++i) {
        persistenceCheckpointIds[i] = 0;
    }

    startDispatcher();
    startFlusher();
    startNonIODispatcher();
    assert(rwUnderlying);
    assert(roUnderlying);
}

class FlusherLeavingStateListener : public FlusherStateListener {
public:
    FlusherLeavingStateListener(Flusher &f, enum flusher_state st) :
        flusher(f), state(st) {}

    virtual void  stateChanged(const enum flusher_state &from,
                               const enum flusher_state &to) {
        (void)from;
        if (to != state) {
            LockHolder lh(syncobject);
            syncobject.notify();
        }
    }

    void wait() {
        LockHolder lh(syncobject);
        if (flusher.state() != state) {
            // We're not in that state anymore
            return;
        }
        syncobject.wait();
    }

private:
    Flusher &flusher;
    enum flusher_state state;
    SyncObject syncobject;
};

class FlusherEnterStateListener : public FlusherStateListener {
public:
    FlusherEnterStateListener(Flusher &f, enum flusher_state st) :
        flusher(f), state(st) {}

    virtual void  stateChanged(const enum flusher_state &from,
                               const enum flusher_state &to) {
        (void)from;
        if (to == state) {
            LockHolder lh(syncobject);
            syncobject.notify();
        }
    }

    void wait() {
        LockHolder lh(syncobject);
        if (flusher.state() == state) {
            // We're already that state
            return;
        }
        syncobject.wait();
    }

private:
    Flusher &flusher;
    enum flusher_state state;
    SyncObject syncobject;
};

void EventuallyPersistentStore::initialize() {
    // We should nuke everything unless we want warmup
    Configuration &config = engine.getConfiguration();
    if (!config.isWarmup()) {
        reset();
    }

    // We should at least wait until we've got the vbucket lists..
    FlusherLeavingStateListener flusherListener(*flusher, initializing);
    flusher->addFlusherStateListener(&flusherListener);
    flusherListener.wait();
    flusher->removeFlusherStateListener(&flusherListener);

    // We might want to wait until we've loaded all data...
    if (config.isWaitforwarmup()) {
        flusher_state state = running;

        if (getROUnderlying()->isKeyDumpSupported()) {
            state = loading_data;
        }

        FlusherEnterStateListener fl(*flusher, state);
        flusher->addFlusherStateListener(&fl);
        fl.wait();
        flusher->removeFlusherStateListener(&fl);
    }

    if (config.isFailpartialwarmup() && stats.warmOOM > 0) {
        getLogger()->log(EXTENSION_LOG_WARNING, NULL,
                         "Warmup failed to load %d records due to OOM, exiting.\n",
                         static_cast<unsigned int>(stats.warmOOM));
        exit(1);
    }

    // Run the vbucket state snapshot job once after the warmup
    scheduleVBSnapshot(Priority::VBucketPersistHighPriority);

    size_t expiryPagerSleeptime = config.getExpPagerStime();
    if (HashTable::getDefaultStorageValueType() != small) {
        shared_ptr<DispatcherCallback> cb(new ItemPager(this, stats));
        nonIODispatcher->schedule(cb, NULL, Priority::ItemPagerPriority, 10);

        setExpiryPagerSleeptime(expiryPagerSleeptime);
        config.addValueChangedListener("exp_pager_stime",
                                       new EPStoreValueChangeListener(*this));
    }

    shared_ptr<DispatcherCallback> htr(new HashtableResizer(this));
    nonIODispatcher->schedule(htr, NULL, Priority::HTResizePriority, 10);

    shared_ptr<DispatcherCallback> item_db_cb(getInvalidItemDbPager());
    dispatcher->schedule(item_db_cb, NULL,
                         Priority::InvalidItemDbPagerPriority, 0);


    size_t checkpointRemoverInterval = config.getChkRemoverStime();
    shared_ptr<DispatcherCallback> chk_cb(new ClosedUnrefCheckpointRemover(this,
                                                                           stats,
                                                                           checkpointRemoverInterval));
    nonIODispatcher->schedule(chk_cb, NULL,
                              Priority::CheckpointRemoverPriority,
                              checkpointRemoverInterval);

    shared_ptr<DispatcherCallback> obsRegCb(new ObserveRegistryCleaner(
                                            engine.getObserveRegistry(),
                                            stats, 60));

    nonIODispatcher->schedule(obsRegCb, NULL,
                              Priority::ObserveRegistryCleanerPriority,
                              10);

    shared_ptr<StatSnap> sscb(new StatSnap(&engine));
    dispatcher->schedule(sscb, NULL, Priority::StatSnapPriority,
                         STATSNAP_FREQ);

    if (config.getBackend().compare("sqlite") == 0 &&
        rwUnderlying->getStorageProperties().hasEfficientVBDeletion()) {
        shared_ptr<DispatcherCallback> invalidVBTableRemover(new InvalidVBTableRemover(&engine));
        dispatcher->schedule(invalidVBTableRemover, NULL,
                             Priority::VBucketDeletionPriority,
                             INVALID_VBTABLE_DEL_FREQ);
    }
}


/**
 * Hash table visitor used to collect dirty objects to verify storage.
 */
class VerifyStoredVisitor : public HashTableVisitor {
public:
    std::vector<std::string> dirty;
    void visit(StoredValue *v) {
        if (v->isDirty()) {
            dirty.push_back(v->getKey());
        }
    }
};

EventuallyPersistentStore::~EventuallyPersistentStore() {
    bool forceShutdown = engine.isForceShutdown();
    stopFlusher();
    dispatcher->stop(forceShutdown);
    if (hasSeparateRODispatcher()) {
        roDispatcher->stop(forceShutdown);
        delete roUnderlying;
    }
    nonIODispatcher->stop(forceShutdown);

    delete flusher;
    delete dispatcher;
    delete nonIODispatcher;
    delete []persistenceCheckpointIds;
}

void EventuallyPersistentStore::startDispatcher() {
    dispatcher->start();
}

void EventuallyPersistentStore::startNonIODispatcher() {
    nonIODispatcher->start();
}

const Flusher* EventuallyPersistentStore::getFlusher() {
    return flusher;
}

void EventuallyPersistentStore::startFlusher() {
    flusher->start();
}

void EventuallyPersistentStore::stopFlusher() {
    bool rv = flusher->stop(engine.isForceShutdown());
    if (rv && !engine.isForceShutdown()) {
        flusher->wait();
    }
}

bool EventuallyPersistentStore::pauseFlusher() {
    tctx.commitSoon();
    flusher->pause();
    return true;
}

bool EventuallyPersistentStore::resumeFlusher() {
    flusher->resume();
    return true;
}

RCPtr<VBucket> EventuallyPersistentStore::getVBucket(uint16_t vbucket) {
    return vbuckets.getBucket(vbucket);
}

RCPtr<VBucket> EventuallyPersistentStore::getVBucket(uint16_t vbid,
                                                     vbucket_state_t wanted_state) {
    RCPtr<VBucket> vb = vbuckets.getBucket(vbid);
    vbucket_state_t found_state(vb ? vb->getState() : vbucket_state_dead);
    if (found_state == wanted_state) {
        return vb;
    } else {
        RCPtr<VBucket> rv;
        return rv;
    }
}

void EventuallyPersistentStore::firePendingVBucketOps() {
    uint16_t i;
    for (i = 0; i < vbuckets.getSize(); i++) {
        RCPtr<VBucket> vb = getVBucket(i, vbucket_state_active);
        if (vb) {
            vb->fireAllOps(engine);
        }
    }
}

/// @cond DETAILS
/**
 * Inner loop of deleteExpiredItems.
 */
class Deleter {
public:
    Deleter(EventuallyPersistentStore *ep) : e(ep), startTime(ep_real_time()) {}
    void operator() (std::pair<uint16_t, std::string> vk) {
        RCPtr<VBucket> vb = e->getVBucket(vk.first);
        if (vb) {
            int bucket_num(0);
            LockHolder lh = vb->ht.getLockedBucket(vk.second, &bucket_num);
            StoredValue *v = vb->ht.unlocked_find(vk.second, bucket_num);
            if (v && v->isExpired(startTime)) {
                value_t value(NULL);
                uint64_t cas = v->getCas();
                vb->ht.unlocked_softDelete(vk.second, 0, bucket_num);
                e->queueDirty(vk.second, vb->getId(), queue_op_del, value,
                              v->getFlags(), v->getExptime(), cas, v->getSeqno(), v->getId(), false);
            }
        }
    }
private:
    EventuallyPersistentStore *e;
    time_t                     startTime;
};
/// @endcond

void
EventuallyPersistentStore::deleteExpiredItems(std::list<std::pair<uint16_t, std::string> > &keys) {
    // This can be made a lot more efficient, but I'd rather see it
    // show up in a profiling report first.
    std::for_each(keys.begin(), keys.end(), Deleter(this));
}

StoredValue *EventuallyPersistentStore::fetchValidValue(RCPtr<VBucket> vb,
                                                        const std::string &key,
                                                        int bucket_num,
                                                        bool wantDeleted) {
    StoredValue *v = vb->ht.unlocked_find(key, bucket_num, wantDeleted);
    if (v && !v->isDeleted()) { // In the deleted case, we ignore expiration time.
        if (v->isExpired(ep_real_time())) {
            ++stats.expired;
            value_t value(NULL);
            uint64_t cas = v->getCas();
            vb->ht.unlocked_softDelete(key, 0, bucket_num);
            queueDirty(key, vb->getId(), queue_op_del, value,
                       v->getFlags(), v->getExptime(), cas, v->getSeqno(), v->getId());
            return NULL;
        }
        v->touch();
    }
    return v;
}

protocol_binary_response_status EventuallyPersistentStore::evictKey(const std::string &key,
                                                                    uint16_t vbucket,
                                                                    const char **msg,
                                                                    size_t *msg_size,
                                                                    bool force) {
    RCPtr<VBucket> vb = getVBucket(vbucket);
    if (!vb || (vb->getState() != vbucket_state_active && !force)) {
        return PROTOCOL_BINARY_RESPONSE_NOT_MY_VBUCKET;
    }

    int bucket_num(0);
    LockHolder lh = vb->ht.getLockedBucket(key, &bucket_num);
    StoredValue *v = fetchValidValue(vb, key, bucket_num, force);

    protocol_binary_response_status rv(PROTOCOL_BINARY_RESPONSE_SUCCESS);

    *msg_size = 0;
    if (v) {
        if (force)  {
            v->markClean(NULL);
        }
        if (v->isResident()) {
            if (v->ejectValue(stats, vb->ht)) {
                *msg = "Ejected.";
            } else {
                *msg = "Can't eject: Dirty or a small object.";
            }
        } else {
            *msg = "Already ejected.";
        }
    } else {
        *msg = "Not found.";
        rv = PROTOCOL_BINARY_RESPONSE_KEY_ENOENT;
    }

    return rv;
}

ENGINE_ERROR_CODE EventuallyPersistentStore::set(const Item &itm,
                                                 const void *cookie,
                                                 bool force) {

    RCPtr<VBucket> vb = getVBucket(itm.getVBucketId());
    if (!vb || vb->getState() == vbucket_state_dead) {
        ++stats.numNotMyVBuckets;
        return ENGINE_NOT_MY_VBUCKET;
    } else if (vb->getState() == vbucket_state_active) {
        if (vb->checkpointManager.isHotReload()) {
            if (vb->addPendingOp(cookie)) {
                return ENGINE_EWOULDBLOCK;
            }
        }
    } else if (vb->getState() == vbucket_state_replica && !force) {
        ++stats.numNotMyVBuckets;
        return ENGINE_NOT_MY_VBUCKET;
    } else if (vb->getState() == vbucket_state_pending && !force) {
        if (vb->addPendingOp(cookie)) {
            return ENGINE_EWOULDBLOCK;
        }
    }

    bool cas_op = (itm.getCas() != 0);

    int64_t row_id = -1;
    mutation_type_t mtype = vb->ht.set(itm, row_id);
    ENGINE_ERROR_CODE ret = ENGINE_SUCCESS;

    switch (mtype) {
    case NOMEM:
        ret = ENGINE_ENOMEM;
        break;
    case INVALID_CAS:
    case IS_LOCKED:
        ret = ENGINE_KEY_EEXISTS;
        break;
    case NOT_FOUND:
        if (cas_op) {
            ret = ENGINE_KEY_ENOENT;
            break;
        }
        // FALLTHROUGH
    case WAS_DIRTY:
        // Even if the item was dirty, push it into the vbucket's open checkpoint.
    case WAS_CLEAN:
        queueDirty(itm.getKey(), itm.getVBucketId(), queue_op_set, itm.getValue(),
                   itm.getFlags(), itm.getExptime(), itm.getCas(), itm.getSeqno(), row_id);
        break;
    case INVALID_VBUCKET:
        ret = ENGINE_NOT_MY_VBUCKET;
        break;
    }

    return ret;
}

ENGINE_ERROR_CODE EventuallyPersistentStore::add(const Item &itm,
                                                 const void *cookie)
{
    RCPtr<VBucket> vb = getVBucket(itm.getVBucketId());
    if (!vb || vb->getState() == vbucket_state_dead || vb->getState() == vbucket_state_replica) {
        ++stats.numNotMyVBuckets;
        return ENGINE_NOT_MY_VBUCKET;
    } else if (vb->getState() == vbucket_state_active) {
        if (vb->checkpointManager.isHotReload()) {
            if (vb->addPendingOp(cookie)) {
                return ENGINE_EWOULDBLOCK;
            }
        }
    } else if(vb->getState() == vbucket_state_pending) {
        if (vb->addPendingOp(cookie)) {
            return ENGINE_EWOULDBLOCK;
        }
    }

    if (itm.getCas() != 0) {
        // Adding with a cas value doesn't make sense..
        return ENGINE_NOT_STORED;
    }

    switch (vb->ht.add(itm)) {
    case ADD_NOMEM:
        return ENGINE_ENOMEM;
    case ADD_EXISTS:
        return ENGINE_NOT_STORED;
    case ADD_SUCCESS:
    case ADD_UNDEL:
        queueDirty(itm.getKey(), itm.getVBucketId(), queue_op_set, itm.getValue(),
                   itm.getFlags(), itm.getExptime(), itm.getCas(), itm.getSeqno(), -1);
    }
    return ENGINE_SUCCESS;
}

ENGINE_ERROR_CODE EventuallyPersistentStore::addTAPBackfillItem(const Item &itm, bool meta) {

    RCPtr<VBucket> vb = getVBucket(itm.getVBucketId());
    if (!vb ||
        vb->getState() == vbucket_state_dead ||
        (vb->getState() == vbucket_state_active &&
<<<<<<< HEAD
         vb->checkpointManager.getCheckpointConfig().isInconsistentSlaveCheckpoint())) {
=======
         engine.getCheckpointConfig().isInconsistentSlaveCheckpoint())) {
>>>>>>> bd2840cf
        ++stats.numNotMyVBuckets;
        return ENGINE_NOT_MY_VBUCKET;
    }

    bool cas_op = (itm.getCas() != 0);

    int64_t row_id = -1;
    mutation_type_t mtype;

    if (meta) {
        mtype = vb->ht.setWithMeta(itm, 0, row_id, true);
    } else {
        mtype = vb->ht.set(itm, row_id);
    }
    ENGINE_ERROR_CODE ret = ENGINE_SUCCESS;

    switch (mtype) {
    case NOMEM:
        ret = ENGINE_ENOMEM;
        break;
    case INVALID_CAS:
    case IS_LOCKED:
        ret = ENGINE_KEY_EEXISTS;
        break;
    case WAS_DIRTY:
        // Do normal stuff, but don't enqueue dirty flags.
        break;
    case NOT_FOUND:
        if (cas_op) {
            ret = ENGINE_KEY_ENOENT;
            break;
        }
        // FALLTHROUGH
    case WAS_CLEAN:
<<<<<<< HEAD
        queueDirty(itm.getKey(), itm.getVBucketId(), queue_op_set, itm.getValue(),
                   itm.getFlags(), itm.getExptime(), itm.getCas(), itm.getSeqno(),
                   row_id, true);
=======
        queueDirty(item.getKey(), item.getVBucketId(), queue_op_set, value_t(NULL),
                   item.getFlags(), item.getExptime(), item.getCas(), row_id, true);
>>>>>>> bd2840cf
        break;
    case INVALID_VBUCKET:
        ret = ENGINE_NOT_MY_VBUCKET;
        break;
    }

    return ret;
}


void EventuallyPersistentStore::snapshotVBuckets(const Priority &priority) {

    class VBucketStateVisitor : public VBucketVisitor {
    public:
        VBucketStateVisitor(VBucketMap &vb_map) : vbuckets(vb_map) { }
        bool visitBucket(RCPtr<VBucket> &vb) {
            std::pair<uint16_t, uint16_t> p(vb->getId(),
                                            vbuckets.getBucketVersion(vb->getId()));
            vbucket_state vb_state;
            vb_state.state = vb->getState();
            vb_state.checkpointId = vbuckets.getPersistenceCheckpointId(vb->getId());
            states[p] = vb_state;
            return false;
        }

        void visit(StoredValue*) {
            assert(false); // this does not happen
        }

        std::map<std::pair<uint16_t, uint16_t>, vbucket_state> states;

    private:
        VBucketMap &vbuckets;
    };

    if (priority == Priority::VBucketPersistHighPriority) {
        vbuckets.setHighPriorityVbSnapshotFlag(false);
    } else {
        vbuckets.setLowPriorityVbSnapshotFlag(false);
    }

    VBucketStateVisitor v(vbuckets);
    visit(v);
    if (!rwUnderlying->snapshotVBuckets(v.states)) {
        getLogger()->log(EXTENSION_LOG_DEBUG, NULL,
                         "Rescheduling a task to snapshot vbuckets\n");
        scheduleVBSnapshot(priority);
    }
}

void EventuallyPersistentStore::setVBucketState(uint16_t vbid,
                                                vbucket_state_t to) {
    // Lock to prevent a race condition between a failed update and add.
    LockHolder lh(vbsetMutex);
    RCPtr<VBucket> vb = vbuckets.getBucket(vbid);
    if (vb) {
        vb->setState(to, engine.getServerApi());
        lh.unlock();
        if (vb->getState() == vbucket_state_pending && to == vbucket_state_active) {
            engine.notifyNotificationThread();
        }
        scheduleVBSnapshot(Priority::VBucketPersistLowPriority);
    } else {
        RCPtr<VBucket> newvb(new VBucket(vbid, to, stats, engine.getCheckpointConfig()));
        if (to != vbucket_state_active) {
            newvb->checkpointManager.setOpenCheckpointId(0);
        }
        uint16_t vb_version = vbuckets.getBucketVersion(vbid);
        uint16_t vb_new_version = vb_version == (std::numeric_limits<uint16_t>::max() - 1) ?
                                  0 : vb_version + 1;
        vbuckets.addBucket(newvb);
        vbuckets.setBucketVersion(vbid, vb_new_version);
        lh.unlock();
        scheduleVBSnapshot(Priority::VBucketPersistHighPriority);
    }
}

void EventuallyPersistentStore::scheduleVBSnapshot(const Priority &p) {
    if (p == Priority::VBucketPersistHighPriority) {
        if (!vbuckets.setHighPriorityVbSnapshotFlag(true)) {
            return;
        }
    } else {
        if (!vbuckets.setLowPriorityVbSnapshotFlag(true)) {
            return;
        }
    }
    dispatcher->schedule(shared_ptr<DispatcherCallback>(new SnapshotVBucketsCallback(this, p)),
                         NULL, p, 0, false);
}

vbucket_del_result
EventuallyPersistentStore::completeVBucketDeletion(uint16_t vbid, uint16_t vb_version,
                                                   std::pair<int64_t, int64_t> row_range,
                                                   bool isLastChunk) {
    LockHolder lh(vbsetMutex);

    RCPtr<VBucket> vb = vbuckets.getBucket(vbid);
    if (!vb || vb->getState() == vbucket_state_dead || vbuckets.isBucketDeletion(vbid)) {
        lh.unlock();
        if (row_range.first < 0 || row_range.second < 0 ||
            rwUnderlying->delVBucket(vbid, vb_version, row_range)) {
            if (isLastChunk) {
                vbuckets.setBucketDeletion(vbid, false);
                ++stats.vbucketDeletions;
            }
            return vbucket_del_success;
        } else {
            ++stats.vbucketDeletionFail;
            return vbucket_del_fail;
        }
    }
    return vbucket_del_invalid;
}

vbucket_del_result
EventuallyPersistentStore::completeVBucketDeletion(uint16_t vbid, uint16_t vbver) {
    LockHolder lh(vbsetMutex);

    RCPtr<VBucket> vb = vbuckets.getBucket(vbid);
    if (!vb || vb->getState() == vbucket_state_dead || vbuckets.isBucketDeletion(vbid)) {
        lh.unlock();
        if (rwUnderlying->delVBucket(vbid, vbver)) {
            vbuckets.setBucketDeletion(vbid, false);
            ++stats.vbucketDeletions;
            return vbucket_del_success;
        } else {
            ++stats.vbucketDeletionFail;
            return vbucket_del_fail;
        }
    }
    return vbucket_del_invalid;
}

void EventuallyPersistentStore::scheduleVBDeletion(RCPtr<VBucket> vb, uint16_t vb_version,
                                                   double delay=0) {
    if (vbuckets.setBucketDeletion(vb->getId(), true)) {
        if (storageProperties.hasEfficientVBDeletion()) {
            shared_ptr<DispatcherCallback> cb(new FastVBucketDeletionCallback(this, vb,
                                                                              vb_version,
                                                                              stats));
            dispatcher->schedule(cb,
                                 NULL, Priority::FastVBucketDeletionPriority,
                                 delay, false);
        } else {
            size_t chunk_size = vbDelChunkSize;
            uint32_t vb_chunk_del_time = vbChunkDelThresholdTime;
            shared_ptr<DispatcherCallback> cb(new VBucketDeletionCallback(this, vb, vb_version,
                                                                          stats, chunk_size,
                                                                          vb_chunk_del_time));
            dispatcher->schedule(cb,
                                 NULL, Priority::VBucketDeletionPriority,
                                 delay, false);
        }
    }
}

bool EventuallyPersistentStore::deleteVBucket(uint16_t vbid) {
    // Lock to prevent a race condition between a failed update and add (and delete).
    LockHolder lh(vbsetMutex);
    bool rv(false);

    RCPtr<VBucket> vb = vbuckets.getBucket(vbid);
    if (vb && vb->getState() == vbucket_state_dead) {
        uint16_t vb_version = vbuckets.getBucketVersion(vbid);
        lh.unlock();
        rv = true;
        HashTableStatVisitor statvis = vb->ht.clear();
        stats.currentSize.decr(statvis.memSize - statvis.valSize);
        assert(stats.currentSize.get() < GIGANTOR);
        vbuckets.removeBucket(vbid);
        scheduleVBSnapshot(Priority::VBucketPersistHighPriority);
        scheduleVBDeletion(vb, vb_version);
    }
    return rv;
}

bool EventuallyPersistentStore::resetVBucket(uint16_t vbid) {
    LockHolder lh(vbsetMutex);
    bool rv(false);

    RCPtr<VBucket> vb = vbuckets.getBucket(vbid);
    if (vb) {
        if (vb->ht.getNumItems() == 0) { // Already reset?
            return true;
        }
        uint16_t vb_version = vbuckets.getBucketVersion(vbid);
        uint16_t vb_new_version = vb_version == (std::numeric_limits<uint16_t>::max() - 1) ?
                                  0 : vb_version + 1;
        if (engine.getConfiguration().getBackend().compare("couchdb") == 0) {
            // TROND: We don't use vbucket versions for couch..
            vb_new_version = vb_version;
        }

        vbuckets.setBucketVersion(vbid, vb_new_version);
        vbuckets.setPersistenceCheckpointId(vbid, 0);
        lh.unlock();

        // Clear the hashtable, checkpoints, and stats for the target vbucket.
        HashTableStatVisitor statvis = vb->ht.clear();
        stats.currentSize.decr(statvis.memSize - statvis.valSize);
        assert(stats.currentSize.get() < GIGANTOR);
        vb->checkpointManager.clear(vb->getState());
        vb->resetStats();

        scheduleVBSnapshot(Priority::VBucketPersistHighPriority);
        // Clear all the items from the vbucket kv table on disk.
        scheduleVBDeletion(vb, vb_version);
        rv = true;
    }
    return rv;
}

void EventuallyPersistentStore::completeBGFetch(const std::string &key,
                                                uint16_t vbucket,
                                                uint16_t vbver,
                                                uint64_t rowid,
                                                const void *cookie,
                                                hrtime_t init) {
    hrtime_t start(gethrtime());
    ++stats.bg_fetched;
    std::stringstream ss;
    ss << "Completed a background fetch, now at " << bgFetchQueue.get()
       << std::endl;
    getLogger()->log(EXTENSION_LOG_DEBUG, NULL, ss.str().c_str());

    // Go find the data
    RememberingCallback<GetValue> gcb;

    roUnderlying->get(key, rowid, vbucket, vbver, gcb);
    gcb.waitForValue();
    assert(gcb.fired);

    // Lock to prevent a race condition between a fetch for restore and delete
    LockHolder lh(vbsetMutex);

    RCPtr<VBucket> vb = getVBucket(vbucket);
    if (vb && vb->getState() == vbucket_state_active && gcb.val.getStatus() == ENGINE_SUCCESS) {
        int bucket_num(0);
        LockHolder hlh = vb->ht.getLockedBucket(key, &bucket_num);
        StoredValue *v = fetchValidValue(vb, key, bucket_num);

        if (v && !v->isResident()) {
            assert(gcb.val.getStatus() == ENGINE_SUCCESS);
            v->restoreValue(gcb.val.getValue()->getValue(), stats, vb->ht);
            assert(v->isResident());
        }
    }

    lh.unlock();

    hrtime_t stop = gethrtime();

    if (stop > start && start > init) {
        // skip the measurement if the counter wrapped...
        ++stats.bgNumOperations;
        hrtime_t w = (start - init) / 1000;
        BlockTimer::log(start - init, "bgwait", stats.timingLog);
        stats.bgWaitHisto.add(w);
        stats.bgWait += w;
        stats.bgMinWait.setIfLess(w);
        stats.bgMaxWait.setIfBigger(w);

        hrtime_t l = (stop - start) / 1000;
        BlockTimer::log(stop - start, "bgload", stats.timingLog);
        stats.bgLoadHisto.add(l);
        stats.bgLoad += l;
        stats.bgMinLoad.setIfLess(l);
        stats.bgMaxLoad.setIfBigger(l);
    }

    engine.notifyIOComplete(cookie, gcb.val.getStatus());
    delete gcb.val.getValue();
}

void EventuallyPersistentStore::bgFetch(const std::string &key,
                                        uint16_t vbucket,
                                        uint16_t vbver,
                                        uint64_t rowid,
                                        const void *cookie) {
    shared_ptr<BGFetchCallback> dcb(new BGFetchCallback(this, key,
                                                        vbucket, vbver,
                                                        rowid, cookie));
    assert(bgFetchQueue > 0);
    std::stringstream ss;
    ss << "Queued a background fetch, now at " << bgFetchQueue.get()
       << std::endl;
    getLogger()->log(EXTENSION_LOG_DEBUG, NULL, ss.str().c_str());
    roDispatcher->schedule(dcb, NULL, Priority::BgFetcherPriority, bgFetchDelay);
}

GetValue EventuallyPersistentStore::get(const std::string &key,
                                        uint16_t vbucket,
                                        const void *cookie,
                                        bool queueBG, bool honorStates) {
    RCPtr<VBucket> vb = getVBucket(vbucket);
    if (!vb) {
        ++stats.numNotMyVBuckets;
        return GetValue(NULL, ENGINE_NOT_MY_VBUCKET);
    } else if (honorStates && vb->getState() == vbucket_state_dead) {
        ++stats.numNotMyVBuckets;
        return GetValue(NULL, ENGINE_NOT_MY_VBUCKET);
    } else if (vb->getState() == vbucket_state_active) {
        if (vb->checkpointManager.isHotReload()) {
            if (vb->addPendingOp(cookie)) {
                return GetValue(NULL, ENGINE_EWOULDBLOCK);
            }
        }
    } else if(honorStates && vb->getState() == vbucket_state_replica) {
        ++stats.numNotMyVBuckets;
        return GetValue(NULL, ENGINE_NOT_MY_VBUCKET);
    } else if(honorStates && vb->getState() == vbucket_state_pending) {
        if (vb->addPendingOp(cookie)) {
            return GetValue(NULL, ENGINE_EWOULDBLOCK);
        }
    }

    int bucket_num(0);
    LockHolder lh = vb->ht.getLockedBucket(key, &bucket_num);
    StoredValue *v = fetchValidValue(vb, key, bucket_num);

    if (v) {
        // If the value is not resident, wait for it...
        if (!v->isResident()) {
            if (queueBG) {
                bgFetch(key, vbucket, vbuckets.getBucketVersion(vbucket),
                        v->getId(), cookie);
            }
            return GetValue(NULL, ENGINE_EWOULDBLOCK, v->getId(), -1, v);
        }

        GetValue rv(v->toItem(v->isLocked(ep_current_time()), vbucket),
                    ENGINE_SUCCESS, v->getId(), -1, v);
        return rv;
    } else {
        GetValue rv;
        if (engine.isDegradedMode()) {
            rv.setStatus(ENGINE_TMPFAIL);
        }
        return rv;
    }
}

ENGINE_ERROR_CODE EventuallyPersistentStore::getMetaData(const std::string &key,
                                                         uint16_t vbucket,
                                                         const void *cookie,
                                                         std::string &meta,
                                                         uint64_t &cas,
                                                         uint32_t &flags)
{
    RCPtr<VBucket> vb = getVBucket(vbucket);
    if (!vb || vb->getState() == vbucket_state_dead ||
        vb->getState() == vbucket_state_replica) {
        ++stats.numNotMyVBuckets;
        return ENGINE_NOT_MY_VBUCKET;
    } else if (vb->getState() == vbucket_state_active ||
               vb->getState() == vbucket_state_pending) {
        if (vb->checkpointManager.isHotReload()) {
            if (vb->addPendingOp(cookie)) {
                return ENGINE_EWOULDBLOCK;
            }
        }
    }

    int bucket_num(0);
    flags = 0;
    LockHolder lh = vb->ht.getLockedBucket(key, &bucket_num);
    StoredValue *v = fetchValidValue(vb, key, bucket_num, true);

    if (v) {
        if (v->isDeleted()) {
            flags |= ntohl(GET_META_ITEM_DELETED_FLAG);
        }
        cas = v->getCas();
        Item::encodeMeta(v->getSeqno(), cas, v->valLength(),
                         v->getFlags(), meta);
        return ENGINE_SUCCESS;
    } else {
        return ENGINE_KEY_ENOENT;
    }
}

ENGINE_ERROR_CODE EventuallyPersistentStore::setWithMeta(const Item &itm,
                                                         uint64_t cas,
                                                         const void *cookie,
                                                         bool force,
                                                         bool allowExisting)
{
    RCPtr<VBucket> vb = getVBucket(itm.getVBucketId());
    if (!vb || vb->getState() == vbucket_state_dead) {
        ++stats.numNotMyVBuckets;
        return ENGINE_NOT_MY_VBUCKET;
    } else if (vb->getState() == vbucket_state_active) {
        if (vb->checkpointManager.isHotReload()) {
            if (vb->addPendingOp(cookie)) {
                return ENGINE_EWOULDBLOCK;
            }
        }
    } else if (vb->getState() == vbucket_state_replica && !force) {
        ++stats.numNotMyVBuckets;
        return ENGINE_NOT_MY_VBUCKET;
    } else if (vb->getState() == vbucket_state_pending && !force) {
        if (vb->addPendingOp(cookie)) {
            return ENGINE_EWOULDBLOCK;
        }
    }

    int64_t row_id = -1;
    mutation_type_t mtype = vb->ht.setWithMeta(itm, cas, row_id, allowExisting);
    ENGINE_ERROR_CODE ret = ENGINE_SUCCESS;

    switch (mtype) {
    case NOMEM:
        ret = ENGINE_ENOMEM;
        break;
    case INVALID_CAS:
    case IS_LOCKED:
        ret = ENGINE_KEY_EEXISTS;
        break;
    case INVALID_VBUCKET:
        ret = ENGINE_NOT_MY_VBUCKET;
        break;
    case WAS_DIRTY:
    case WAS_CLEAN:
    case NOT_FOUND:
        queueDirty(itm.getKey(),
                   itm.getVBucketId(),
                   queue_op_set,
                   itm.getValue(),
                   itm.getFlags(),
                   itm.getExptime(),
                   itm.getCas(),
                   itm.getSeqno(),
                   row_id);
        break;
    default:
        abort();
    }

    return ret;
}

ENGINE_ERROR_CODE EventuallyPersistentStore::deleteWithMeta(const std::string &key,
                                                            uint32_t seqno,
                                                            uint64_t cas,
                                                            uint16_t vbucket,
                                                            const void *cookie,
                                                            bool force) {
    RCPtr<VBucket> vb = getVBucket(vbucket);
    if (!vb || vb->getState() == vbucket_state_dead) {
        ++stats.numNotMyVBuckets;
        return ENGINE_NOT_MY_VBUCKET;
    } else if (vb->getState() == vbucket_state_active) {
        if (vb->checkpointManager.isHotReload()) {
            if (vb->addPendingOp(cookie)) {
                return ENGINE_EWOULDBLOCK;
            }
        }
    } else if(vb->getState() == vbucket_state_replica && !force) {
        ++stats.numNotMyVBuckets;
        return ENGINE_NOT_MY_VBUCKET;
    } else if(vb->getState() == vbucket_state_pending && !force) {
        if (vb->addPendingOp(cookie)) {
            return ENGINE_EWOULDBLOCK;
        }
    }

    int bucket_num(0);
    uint32_t flags = 0;
    time_t exptime = 0;
    int rowid = -1;
    LockHolder lh = vb->ht.getLockedBucket(key, &bucket_num);
    StoredValue *v = vb->ht.unlocked_find(key, bucket_num);
    if (!v) {
        if (engine.isDegradedMode()) {
            LockHolder rlh(restore.mutex);
            restore.itemsDeleted.insert(key);
        } else {
            return ENGINE_KEY_ENOENT;
        }
    } else {
        flags = v->getFlags();
        exptime = v->getExptime();
        rowid = v->getId();
    }

    mutation_type_t delrv = vb->ht.unlocked_softDeleteWithMeta(key, seqno,
                                                               cas, bucket_num);
    ENGINE_ERROR_CODE rv;

    if (delrv == NOT_FOUND || delrv == INVALID_CAS) {
        rv = ENGINE_KEY_ENOENT;
    } else if (delrv == IS_LOCKED) {
        rv = ENGINE_TMPFAIL;
    } else {
        rv = ENGINE_SUCCESS;
    }

    if (delrv == WAS_CLEAN ||
        delrv == WAS_DIRTY ||
        (delrv == NOT_FOUND && engine.isDegradedMode())) {
        // As replication is interleaved with online restore, deletion of items that might
        // exist in the restore backup files should be queued and replicated.
        value_t value(NULL);
        queueDirty(key, vbucket, queue_op_del, value, flags, exptime, cas, seqno, rowid);
    }
    return rv;
}

GetValue EventuallyPersistentStore::getAndUpdateTtl(const std::string &key,
                                                    uint16_t vbucket,
                                                    const void *cookie,
                                                    bool queueBG,
                                                    uint32_t exptime)
{
    RCPtr<VBucket> vb = getVBucket(vbucket);
    if (!vb) {
        ++stats.numNotMyVBuckets;
        return GetValue(NULL, ENGINE_NOT_MY_VBUCKET);
    } else if (vb->getState() == vbucket_state_dead) {
        ++stats.numNotMyVBuckets;
        return GetValue(NULL, ENGINE_NOT_MY_VBUCKET);
    } else if (vb->getState() == vbucket_state_active) {
        if (vb->checkpointManager.isHotReload()) {
            if (vb->addPendingOp(cookie)) {
                return GetValue(NULL, ENGINE_EWOULDBLOCK);
            }
        }
    } else if (vb->getState() == vbucket_state_replica) {
        ++stats.numNotMyVBuckets;
        return GetValue(NULL, ENGINE_NOT_MY_VBUCKET);
    } else if (vb->getState() == vbucket_state_pending) {
        if (vb->addPendingOp(cookie)) {
            return GetValue(NULL, ENGINE_EWOULDBLOCK);
        }
    }

    int bucket_num(0);
    LockHolder lh = vb->ht.getLockedBucket(key, &bucket_num);
    StoredValue *v = fetchValidValue(vb, key, bucket_num);

    if (v) {
        v->setExptime(exptime);
        // If the value is not resident, wait for it...
        if (!v->isResident()) {
            if (queueBG) {
                bgFetch(key, vbucket, vbuckets.getBucketVersion(vbucket),
                        v->getId(), cookie);
                return GetValue(NULL, ENGINE_EWOULDBLOCK, v->getId());
            } else {
                // You didn't want the item anyway...
                return GetValue(NULL, ENGINE_SUCCESS, v->getId());
            }
        }

        GetValue rv(v->toItem(v->isLocked(ep_current_time()), vbucket),
                    ENGINE_SUCCESS, v->getId());
        return rv;
    } else {
        GetValue rv;
        if (engine.isDegradedMode()) {
            rv.setStatus(ENGINE_TMPFAIL);
        }
        return rv;
    }
}

ENGINE_ERROR_CODE
EventuallyPersistentStore::getFromUnderlying(const std::string &key,
                                             uint16_t vbucket,
                                             const void *cookie,
                                             shared_ptr<Callback<GetValue> > cb) {
    RCPtr<VBucket> vb = getVBucket(vbucket);
    if (!vb || vb->getState() == vbucket_state_dead) {
        ++stats.numNotMyVBuckets;
        return ENGINE_NOT_MY_VBUCKET;
    } else if (vb->getState() == vbucket_state_active) {
        if (vb->checkpointManager.isHotReload()) {
            if (vb->addPendingOp(cookie)) {
                return ENGINE_EWOULDBLOCK;
            }
        }
    } else if (vb->getState() == vbucket_state_replica) {
        ++stats.numNotMyVBuckets;
        return ENGINE_NOT_MY_VBUCKET;
    } else if (vb->getState() == vbucket_state_pending) {
        if (vb->addPendingOp(cookie)) {
            return ENGINE_EWOULDBLOCK;
        }
    }

    int bucket_num(0);
    LockHolder lh = vb->ht.getLockedBucket(key, &bucket_num);
    StoredValue *v = fetchValidValue(vb, key, bucket_num);

    if (v) {
        uint16_t vbver = vbuckets.getBucketVersion(vbucket);
        shared_ptr<VKeyStatBGFetchCallback> dcb(new VKeyStatBGFetchCallback(this, key,
                                                                            vbucket,
                                                                            vbver,
                                                                            v->getId(),
                                                                            cookie, cb));
        assert(bgFetchQueue > 0);
        roDispatcher->schedule(dcb, NULL, Priority::VKeyStatBgFetcherPriority, bgFetchDelay);
        return ENGINE_EWOULDBLOCK;
    } else if (engine.isDegradedMode()) {
        return ENGINE_TMPFAIL;
    } else {
        return ENGINE_KEY_ENOENT;
    }
}

bool EventuallyPersistentStore::getLocked(const std::string &key,
                                          uint16_t vbucket,
                                          Callback<GetValue> &cb,
                                          rel_time_t currentTime,
                                          uint32_t lockTimeout,
                                          const void *cookie) {
    RCPtr<VBucket> vb = getVBucket(vbucket, vbucket_state_active);
    if (!vb) {
        ++stats.numNotMyVBuckets;
        GetValue rv(NULL, ENGINE_NOT_MY_VBUCKET);
        cb.callback(rv);
        return false;
    }

    int bucket_num(0);
    LockHolder lh = vb->ht.getLockedBucket(key, &bucket_num);
    StoredValue *v = fetchValidValue(vb, key, bucket_num);

    if (v) {

        // if v is locked return error
        if (v->isLocked(currentTime)) {
            GetValue rv;
            cb.callback(rv);
            return false;
        }

        // If the value is not resident, wait for it...
        if (!v->isResident()) {

            if (cookie) {
                bgFetch(key, vbucket, vbuckets.getBucketVersion(vbucket),
                        v->getId(), cookie);
            }
            GetValue rv(NULL, ENGINE_EWOULDBLOCK, v->getId());
            cb.callback(rv);
            return false;
        }

        // acquire lock and increment cas value
        v->lock(currentTime + lockTimeout);

        Item *it = v->toItem(false, vbucket);
        it->setCas();
        v->setCas(it->getCas());

        GetValue rv(it);
        cb.callback(rv);

    } else {
        GetValue rv;
        if (engine.isDegradedMode()) {
            rv.setStatus(ENGINE_TMPFAIL);
        }
        cb.callback(rv);
    }
    return true;
}

StoredValue* EventuallyPersistentStore::getStoredValue(const std::string &key,
                                                       uint16_t vbucket,
                                                       bool honorStates) {
    RCPtr<VBucket> vb = getVBucket(vbucket);
    if (!vb) {
        ++stats.numNotMyVBuckets;
        return NULL;
    } else if (honorStates && vb->getState() == vbucket_state_dead) {
        ++stats.numNotMyVBuckets;
        return NULL;
    } else if (vb->getState() == vbucket_state_active) {
        // OK
    } else if(honorStates && vb->getState() == vbucket_state_replica) {
        ++stats.numNotMyVBuckets;
        return NULL;
    }

    int bucket_num(0);
    LockHolder lh = vb->ht.getLockedBucket(key, &bucket_num);
    return fetchValidValue(vb, key, bucket_num);
}

ENGINE_ERROR_CODE
EventuallyPersistentStore::unlockKey(const std::string &key,
                                     uint16_t vbucket,
                                     uint64_t cas,
                                     rel_time_t currentTime)
{

    RCPtr<VBucket> vb = getVBucket(vbucket, vbucket_state_active);
    if (!vb) {
        ++stats.numNotMyVBuckets;
        return ENGINE_NOT_MY_VBUCKET;
    }

    int bucket_num(0);
    LockHolder lh = vb->ht.getLockedBucket(key, &bucket_num);
    StoredValue *v = fetchValidValue(vb, key, bucket_num);

    if (v) {
        if (v->isLocked(currentTime)) {
            if (v->getCas() == cas) {
                v->unlock();
                return ENGINE_SUCCESS;
            }
        }
        return ENGINE_TMPFAIL;
    }

    if (engine.isDegradedMode()) {
        return ENGINE_TMPFAIL;
    }

    return ENGINE_KEY_ENOENT;
}


bool EventuallyPersistentStore::getKeyStats(const std::string &key,
                                            uint16_t vbucket,
                                            struct key_stats &kstats)
{
    RCPtr<VBucket> vb = getVBucket(vbucket, vbucket_state_active);
    if (!vb) {
        return false;
    }

    bool found = false;
    int bucket_num(0);
    LockHolder lh = vb->ht.getLockedBucket(key, &bucket_num);
    StoredValue *v = fetchValidValue(vb, key, bucket_num);

    found = (v != NULL);
    if (found) {
        kstats.dirty = v->isDirty();
        kstats.exptime = v->getExptime();
        kstats.flags = v->getFlags();
        kstats.cas = v->getCas();
        // TODO:  Know this somehow.
        kstats.dirtied = 0; // v->getDirtied();
        kstats.data_age = v->getDataAge();
        kstats.last_modification_time = ep_abs_time(v->getDataAge());
    }
    return found;
}

ENGINE_ERROR_CODE EventuallyPersistentStore::del(const std::string &key,
                                                 uint64_t cas,
                                                 uint16_t vbucket,
                                                 const void *cookie,
                                                 bool force) {
    RCPtr<VBucket> vb = getVBucket(vbucket);
    if (!vb || vb->getState() == vbucket_state_dead) {
        ++stats.numNotMyVBuckets;
        return ENGINE_NOT_MY_VBUCKET;
    } else if (vb->getState() == vbucket_state_active) {
        if (vb->checkpointManager.isHotReload()) {
            if (vb->addPendingOp(cookie)) {
                return ENGINE_EWOULDBLOCK;
            }
        }
    } else if(vb->getState() == vbucket_state_replica && !force) {
        ++stats.numNotMyVBuckets;
        return ENGINE_NOT_MY_VBUCKET;
    } else if(vb->getState() == vbucket_state_pending && !force) {
        if (vb->addPendingOp(cookie)) {
            return ENGINE_EWOULDBLOCK;
        }
    }

    int bucket_num(0);
<<<<<<< HEAD
    uint32_t flags = 0, seqno = 0;
    time_t exptime = 0;
=======
>>>>>>> bd2840cf
    int rowid = -1;
    LockHolder lh = vb->ht.getLockedBucket(key, &bucket_num);
    StoredValue *v = vb->ht.unlocked_find(key, bucket_num);
    if (!v) {
        if (engine.isDegradedMode()) {
            LockHolder rlh(restore.mutex);
            restore.itemsDeleted.insert(key);
        } else {
            return ENGINE_KEY_ENOENT;
        }
    } else {
        rowid = v->getId();
        seqno = v->getSeqno();
    }

    mutation_type_t delrv = vb->ht.unlocked_softDelete(key, cas, bucket_num);
    ENGINE_ERROR_CODE rv;
    bool expired = false;

    if (delrv == NOT_FOUND || delrv == INVALID_CAS) {
        if (v && v->isExpired(ep_real_time())) {
            expired = true;
        }
        rv = ENGINE_KEY_ENOENT;
    } else if (delrv == IS_LOCKED) {
        rv = ENGINE_TMPFAIL;
    } else { // WAS_CLEAN or WAS_DIRTY
        rv = ENGINE_SUCCESS;
    }
    lh.unlock();

    if (delrv == WAS_CLEAN ||
        delrv == WAS_DIRTY ||
<<<<<<< HEAD
        (delrv == NOT_FOUND && engine.isDegradedMode())) {
        // As replication is interleaved with online restore, deletion of items that might
        // exist in the restore backup files should be queued and replicated.
        value_t value(NULL);
        queueDirty(key, vbucket, queue_op_del, value, flags, exptime, cas, seqno, rowid);
=======
        (delrv == NOT_FOUND && (expired || isRestoreEnabled()))) {
        // As replication is interleaved with online restore, deletion of items that might
        // exist in the restore backup files should be queued and replicated.
        queueDirty(key, vbucket, queue_op_del, value_t(NULL), 0, 0, cas, rowid);
>>>>>>> bd2840cf
    }
    return rv;
}

void EventuallyPersistentStore::reset() {
    std::vector<int> buckets = vbuckets.getBuckets();
    std::vector<int>::iterator it;
    for (it = buckets.begin(); it != buckets.end(); ++it) {
        RCPtr<VBucket> vb = getVBucket(*it);
        if (vb) {
            HashTableStatVisitor statvis = vb->ht.clear();
            stats.currentSize.decr(statvis.memSize - statvis.valSize);
            assert(stats.currentSize.get() < GIGANTOR);
            vb->checkpointManager.clear(vb->getState());
            vb->resetStats();
        }
    }
    if (diskFlushAll.cas(false, true)) {
        // Increase the write queue size by 1 as flusher will execute flush_all as a single task.
        stats.queue_size.set(getWriteQueueSize() + 1);
    }
}

void EventuallyPersistentStore::enqueueCommit() {
    queued_item qi(new QueuedItem("", 0, queue_op_commit));
    writing.push(qi);
    stats.memOverhead.incr(sizeof(queued_item));
    assert(stats.memOverhead.get() < GIGANTOR);
    ++stats.totalEnqueued;
}

bool EventuallyPersistentStore::isVbCachedStateStale(uint16_t vb, vbucket_state_t st) {
    std::map<uint16_t, vbucket_state_t>::iterator iter;
    iter = flusherCachedVbStates.find(vb);

    if (iter == flusherCachedVbStates.end() || iter->second != st) {
        flusherCachedVbStates[vb] = st;
        return true;
    }

    return false;
}

std::queue<queued_item>* EventuallyPersistentStore::beginFlush() {
    std::queue<queued_item> *rv(NULL);

    if (!hasItemsForPersistence() && writing.empty() && !diskFlushAll) {
        stats.dirtyAge = 0;
        // If the persistence queue is empty, reset queue-related stats for each vbucket.
        size_t numOfVBuckets = vbuckets.getSize();
        for (size_t i = 0; i < numOfVBuckets; ++i) {
            assert(i <= std::numeric_limits<uint16_t>::max());
            uint16_t vbid = static_cast<uint16_t>(i);
            RCPtr<VBucket> vb = vbuckets.getBucket(vbid);
            if (vb) {
                vb->dirtyQueueSize.set(0);
                vb->dirtyQueueMem.set(0);
                vb->dirtyQueueAge.set(0);
                vb->dirtyQueuePendingWrites.set(0);
            }
        }
    } else {
        assert(rwUnderlying);
        if (diskFlushAll) {
            queued_item qi(new QueuedItem("", 0xffff, queue_op_flush));
            writing.push(qi);
            stats.memOverhead.incr(sizeof(queued_item));
            assert(stats.memOverhead.get() < GIGANTOR);
        }

        std::vector<queued_item> item_list;
<<<<<<< HEAD
        item_list.reserve(getTxnSize());
=======
        item_list.reserve(DEFAULT_TXN_SIZE);
>>>>>>> bd2840cf
        size_t dedup = 0;

        size_t numOfVBuckets = vbuckets.getSize();
        assert(numOfVBuckets <= std::numeric_limits<uint16_t>::max());
        for (size_t i = 0; i < numOfVBuckets; ++i) {
            uint16_t vbid = static_cast<uint16_t>(i);
            RCPtr<VBucket> vb = vbuckets.getBucket(vbid);
            if (!vb) {
                // Undefined vbucket..
                continue;
            }

            vbucket_state_t st = vb->getState();
            if (isVbCachedStateStale(vbid, st)) {
                rwUnderlying->vbStateChanged(vbid, st);
            }

            if (st == vbucket_state_dead) {
                // Don't persist items for dead buckets...
                continue;
            }

            // Grab all the items from online restore.
            LockHolder rlh(restore.mutex);
            std::map<uint16_t, std::vector<queued_item> >::iterator rit = restore.items.find(vbid);
            if (rit != restore.items.end()) {
                item_list.insert(item_list.end(), rit->second.begin(), rit->second.end());
                rit->second.clear();
            }
            rlh.unlock();

            // Grab all the backfill items if exist.
            vb->getBackfillItems(item_list);

            // Get all the mutations from the current position of the
            // persistence cursor to the tail of the current open
            // checkpoint.
            uint64_t checkpointId = vb->checkpointManager.getAllItemsForPersistence(item_list);
            persistenceCheckpointIds[vbid] = checkpointId;

            std::set<queued_item, CompareQueuedItemsByKey> item_set;
            std::pair<std::set<queued_item, CompareQueuedItemsByKey>::iterator, bool> ret;
            std::vector<queued_item>::reverse_iterator reverse_it = item_list.rbegin();
            // Perform further deduplication here by removing duplicate
            // mutations for each key. For this, traverse the array from
            // the last element.
            for(; reverse_it != item_list.rend(); ++reverse_it) {
                queued_item qi = *reverse_it;
                switch (qi->getOperation()) {
                case queue_op_set:
                case queue_op_del:
                    ret = item_set.insert(qi);
                    if (!ret.second) {
                        ++dedup;
                        vb->doStatsForFlushing(*qi, qi->size());
                    }
                default:
                    // Ignore
                    ;
                }
            }
            item_list.assign(item_set.begin(), item_set.end());

            if (item_list.size() > 0) {
                pushToOutgoingQueue(item_list);
            }
            stats.flusherDedup += dedup;
        }

        size_t queue_size = getWriteQueueSize();
        stats.flusher_todo.set(writing.size());
        stats.queue_size.set(queue_size);
        getLogger()->log(EXTENSION_LOG_DEBUG, NULL,
                         "Flushing %d items with %d still in queue\n",
                         writing.size(), queue_size);
        rv = &writing;
    }
    return rv;
}

void EventuallyPersistentStore::pushToOutgoingQueue(std::vector<queued_item> &items) {
    rwUnderlying->optimizeWrites(items);
    std::vector<queued_item>::iterator it = items.begin();
    for(; it != items.end(); ++it) {
        writing.push(*it);
    }
    stats.memOverhead.incr(items.size() * sizeof(queued_item));
    assert(stats.memOverhead.get() < GIGANTOR);
    items.clear();
}

void EventuallyPersistentStore::requeueRejectedItems(std::queue<queued_item> *rej) {
    size_t queue_size = rej->size();
    // Requeue the rejects.
    while (!rej->empty()) {
        writing.push(rej->front());
        rej->pop();
    }
    stats.memOverhead.incr(queue_size * sizeof(queued_item));
    assert(stats.memOverhead.get() < GIGANTOR);
    stats.queue_size.set(getWriteQueueSize());
    stats.flusher_todo.set(writing.size());
}

void EventuallyPersistentStore::completeFlush(rel_time_t flush_start) {
    LockHolder lh(vbsetMutex);
    size_t numOfVBuckets = vbuckets.getSize();
    for (size_t i = 0; i < numOfVBuckets; ++i) {
        assert(i <= std::numeric_limits<uint16_t>::max());
        uint16_t vbid = static_cast<uint16_t>(i);
        RCPtr<VBucket> vb = vbuckets.getBucket(vbid);
        if (!vb || vb->getState() == vbucket_state_dead) {
            continue;
        }
        if (persistenceCheckpointIds[vbid] > 0) {
            vbuckets.setPersistenceCheckpointId(vbid, persistenceCheckpointIds[vbid]);
        }
    }
    lh.unlock();

    // Schedule the vbucket state snapshot task to record the latest checkpoint Id
    // that was successfully persisted for each vbucket.
    scheduleVBSnapshot(Priority::VBucketPersistHighPriority);

    stats.flusher_todo.set(writing.size());
    stats.queue_size.set(getWriteQueueSize());
    rel_time_t complete_time = ep_current_time();
    stats.flushDuration.set(complete_time - flush_start);
    stats.flushDurationHighWat.set(std::max(stats.flushDuration.get(),
                                            stats.flushDurationHighWat.get()));
    stats.cumulativeFlushTime.incr(complete_time - flush_start);
}

int EventuallyPersistentStore::flushSome(std::queue<queued_item> *q,
                                         std::queue<queued_item> *rejectQueue) {
    if (!tctx.enter()) {
        ++stats.beginFailed;
        getLogger()->log(EXTENSION_LOG_WARNING, NULL,
                         "Failed to start a transaction.\n");
        // Copy the input queue into the reject queue.
        while (!q->empty()) {
            rejectQueue->push(q->front());
            q->pop();
        }
        return 1; // This will cause us to jump out and delay a second
    }
    int tsz = tctx.remaining();
    int oldest = stats.min_data_age;
    int completed(0);
    for (completed = 0;
         completed < tsz && !q->empty() && !shouldPreemptFlush(completed);
         ++completed) {

        int n = flushOne(q, rejectQueue);
        if (n != 0 && n < oldest) {
            oldest = n;
        }
    }
    if (shouldPreemptFlush(completed)) {
        ++stats.flusherPreempts;
    } else {
        tctx.commit();
    }
    tctx.leave(completed);
    return oldest;
}

size_t EventuallyPersistentStore::getWriteQueueSize(void) {
    size_t size = 0;
    size_t numOfVBuckets = vbuckets.getSize();
    for (size_t i = 0; i < numOfVBuckets; ++i) {
        assert(i <= std::numeric_limits<uint16_t>::max());
        uint16_t vbid = static_cast<uint16_t>(i);
        RCPtr<VBucket> vb = vbuckets.getBucket(vbid);
        if (vb && (vb->getState() != vbucket_state_dead)) {
            size += vb->checkpointManager.getNumItemsForPersistence() + vb->getBackfillSize();
        }
    }
    return size;
}

bool EventuallyPersistentStore::hasItemsForPersistence(void) {
    bool hasItems = false;
    size_t numOfVBuckets = vbuckets.getSize();
    for (size_t i = 0; i < numOfVBuckets; ++i) {
        assert(i <= std::numeric_limits<uint16_t>::max());
        uint16_t vbid = static_cast<uint16_t>(i);
        RCPtr<VBucket> vb = vbuckets.getBucket(vbid);
        if (vb && (vb->getState() != vbucket_state_dead)) {
            LockHolder rlh(restore.mutex);
            std::map<uint16_t, std::vector<queued_item> >::iterator it = restore.items.find(vbid);
            if (vb->checkpointManager.hasNextForPersistence() ||
                vb->getBackfillSize() > 0 ||
                (it != restore.items.end() && !it->second.empty())) {
                hasItems = true;
                break;
            }
        }
    }
    return hasItems;
}

void EventuallyPersistentStore::setPersistenceCheckpointId(uint16_t vbid, uint64_t checkpointId) {
    LockHolder lh(vbsetMutex);
    vbuckets.setPersistenceCheckpointId(vbid, checkpointId);
}


protocol_binary_response_status EventuallyPersistentStore::revertOnlineUpdate(RCPtr<VBucket> vb) {
    protocol_binary_response_status rv(PROTOCOL_BINARY_RESPONSE_SUCCESS);

    const char *msg = NULL;
    size_t msg_size = 0;
    std::vector<queued_item> item_list;

    if (!vb || vb->getState() == vbucket_state_dead) {
        return rv;
    }

    uint16_t vbid = vb->getId();
    BlockTimer timer(&stats.checkpointRevertHisto);

    //Acquire a lock before starting the hot reload process
    LockHolder lh(vbsetMutex);
    rv = vb->checkpointManager.beginHotReload();
    if ( rv != PROTOCOL_BINARY_RESPONSE_SUCCESS) {
        return rv;
    }
    lh.unlock();

    // Get all the mutations from the current position of the online update cursor to
    // the tail of the current open checkpoint.
    vb->checkpointManager.getAllItemsForOnlineUpdate(item_list);
    if (item_list.size() == 0) {
        // Need to count items for checkpoint_start, checkpoint_end, onlineupdate_start,
        // onlineupdate_revert
        vb->checkpointManager.endHotReload(4);
        return rv;
    }

    std::set<queued_item, CompareQueuedItemsByKey> item_set;
    std::pair<std::set<queued_item, CompareQueuedItemsByKey>::iterator, bool> ret;
    std::vector<queued_item>::reverse_iterator reverse_it = item_list.rbegin();
    // Perform further deduplication here by removing duplicate mutations for each key.
    // For this, traverse the array from the last element.
    uint64_t total = 0;
    for(; reverse_it != item_list.rend(); ++reverse_it, ++total) {
        queued_item qi = *reverse_it;

        ret = item_set.insert(qi);

        vb->doStatsForFlushing(*qi, qi->size());
    }
    item_list.assign(item_set.begin(), item_set.end());

    std::vector<queued_item>::iterator it = item_list.begin();
    for(; it != item_list.end(); ++it) {
        if ((*it)->getOperation() == queue_op_del)  {
            ++stats.numRevertDeletes;
            //Reset the deleted value first before evict it.
            vb->ht.add((*it)->getItem(), false, false);
            this->evictKey((*it)->getKey(), vbid, &msg, &msg_size, true);
        } else if ((*it)->getOperation() == queue_op_set) {
            //check if it is add or set
            if ((*it)->getRowId() < 0)  {
                ++stats.numRevertAdds;
                //since no value exists on disk, simply delete it from hashtable
                vb->ht.del((*it)->getKey());
            } else {
                ++stats.numRevertUpdates;
                this->evictKey((*it)->getKey(), vbid, &msg, &msg_size, true);
            }
        }

    }
    item_list.clear();

    //Stop the hot reload process
    vb->checkpointManager.endHotReload(total);
    engine.getTapConnMap().notify();

    return rv;
}

/**
 * Callback invoked after persisting an item from memory to disk.
 *
 * This class exists to create a closure around a few variables within
 * EventuallyPersistentStore::flushOne so that an object can be
 * requeued in case of failure to store in the underlying layer.
 */
class PersistenceCallback : public Callback<mutation_result>,
                            public Callback<int> {
public:

    PersistenceCallback(const queued_item &qi, std::queue<queued_item> *q,
                        EventuallyPersistentStore *st,
                        rel_time_t qd, rel_time_t d, EPStats *s) :
        queuedItem(qi), rq(q), store(st), queued(qd), dirtied(d), stats(s) {
        assert(rq);
        assert(s);
    }

    // This callback is invoked for set only.
    void callback(mutation_result &value) {
        if (value.first == 1) {
            stats->totalPersisted++;
            if (value.second > 0) {
                ++stats->newItems;
                setId(value.second);
            }
            RCPtr<VBucket> vb = store->getVBucket(queuedItem->getVBucketId());
            if (vb && vb->getState() != vbucket_state_active &&
                vb->getState() != vbucket_state_pending) {
                int bucket_num(0);
                LockHolder lh = vb->ht.getLockedBucket(queuedItem->getKey(), &bucket_num);
                StoredValue *v = store->fetchValidValue(vb, queuedItem->getKey(),
                                                        bucket_num, true);
                double current = static_cast<double>(StoredValue::getCurrentSize(*stats));
                double lower = static_cast<double>(stats->mem_low_wat);
                if (v && current > lower) {
                    // Check if the key with the same CAS value exists in the open or closed
                    // checkpoints.
                    bool foundInCheckpoints =
                        vb->checkpointManager.isKeyResidentInCheckpoints(v->getKey(),
                                                                         v->getCas());
                    if (!foundInCheckpoints &&
                        v->ejectValue(*stats, vb->ht) &&
                        vb->getState() == vbucket_state_replica) {
                        ++stats->numReplicaEjects;
                    }
                }
            }
        } else {
            // If the return was 0 here, we're in a bad state because
            // we do not know the rowid of this object.
            if (value.first == 0) {
                RCPtr<VBucket> vb = store->getVBucket(queuedItem->getVBucketId());
                int bucket_num(0);
                LockHolder lh = vb->ht.getLockedBucket(queuedItem->getKey(), &bucket_num);
                StoredValue *v = store->fetchValidValue(vb, queuedItem->getKey(),
                                                        bucket_num, true);
                if (v) {
                    std::stringstream ss;
                    ss << "Persisting ``" << queuedItem->getKey() << "'' on vb"
                       << queuedItem->getVBucketId() << " (rowid=" << v->getId()
                       << ") returned 0 updates\n";
                    getLogger()->log(EXTENSION_LOG_WARNING, NULL, "%s", ss.str().c_str());
                } else {
                    getLogger()->log(EXTENSION_LOG_INFO, NULL,
                                     "Error persisting now missing ``%s'' from vb%d\n",
                                     queuedItem->getKey().c_str(), queuedItem->getVBucketId());
                }
            } else {
                redirty();
            }
        }
    }

    // This callback is invoked for deletions only.
    //
    // The boolean indicates whether the underlying storage
    // successfully deleted the item.
    void callback(int &value) {
        // > 1 would be bad.  We were only trying to delete one row.
        assert(value < 2);
        // -1 means fail
        // 1 means we deleted one row
        // 0 means we did not delete a row, but did not fail (did not exist)
        if (value >= 0) {
            if (value > 0) {
                stats->totalPersisted++;
                ++stats->delItems;
            }
            // We have succesfully removed an item from the disk, we
            // may now remove it from the hash table.
            RCPtr<VBucket> vb = store->getVBucket(queuedItem->getVBucketId());
            if (vb) {
                int bucket_num(0);
                LockHolder lh = vb->ht.getLockedBucket(queuedItem->getKey(), &bucket_num);
                StoredValue *v = store->fetchValidValue(vb, queuedItem->getKey(),
                                                        bucket_num, true);
                if (v && v->isDeleted()) {
                    if (store->getEPEngine().isDegradedMode()) {
                        LockHolder rlh(store->restore.mutex);
                        store->restore.itemsDeleted.insert(queuedItem->getKey());
                    }
                    bool deleted = vb->ht.unlocked_del(queuedItem->getKey(),
                                                       bucket_num);
                    assert(deleted);
                } else if (v) {
                    v->clearId();
                }
            }
        } else {
            redirty();
        }
    }

private:

    void setId(int64_t id) {
        bool did = store->invokeOnLockedStoredValue(queuedItem->getKey(),
                                                    queuedItem->getVBucketId(),
                                                    &StoredValue::setId,
                                                    id);
        if (!did) {
            getLogger()->log(EXTENSION_LOG_WARNING, NULL,
                             "Failed to set id on vb%d ``%s''\n",
                             queuedItem->getVBucketId(), queuedItem->getKey().c_str());
        }
    }

    void redirty() {
        ++stats->flushFailed;
        store->invokeOnLockedStoredValue(queuedItem->getKey(),
                                         queuedItem->getVBucketId(),
                                         &StoredValue::reDirty,
                                         dirtied);
        rq->push(queuedItem);
    }

    const queued_item queuedItem;
    std::queue<queued_item> *rq;
    EventuallyPersistentStore *store;
    rel_time_t queued;
    rel_time_t dirtied;
    EPStats *stats;
    DISALLOW_COPY_AND_ASSIGN(PersistenceCallback);
};

int EventuallyPersistentStore::flushOneDeleteAll() {
    rwUnderlying->reset();
    diskFlushAll.cas(true, false);
    return 1;
}

// While I actually know whether a delete or set was intended, I'm
// still a bit better off running the older code that figures it out
// based on what's in memory.
int EventuallyPersistentStore::flushOneDelOrSet(const queued_item &qi,
                                           std::queue<queued_item> *rejectQueue) {

    RCPtr<VBucket> vb = getVBucket(qi->getVBucketId());
    if (!vb) {
        return 0;
    }

    int bucket_num(0);
    LockHolder lh = vb->ht.getLockedBucket(qi->getKey(), &bucket_num);
    StoredValue *v = fetchValidValue(vb, qi->getKey(), bucket_num, true);

    size_t itemBytes = qi->size();
    vb->doStatsForFlushing(*qi, itemBytes);

    bool found = v != NULL;
    int64_t rowid = found ? v->getId() : -1;
    bool deleted = found && v->isDeleted();
    bool isDirty = found && v->isDirty();
    rel_time_t queued(qi->getQueuedTime()), dirtied(0);

    int ret = 0;

    if (!deleted && isDirty && v->isExpired(ep_real_time() + itemExpiryWindow)) {
        ++stats.flushExpired;
        v->markClean(&dirtied);
        isDirty = false;
        // If the new item is expired within current_time + expiry_window, clear the row id
        // from hashtable and remove the old item from database.
        v->clearId();
        deleted = true;
        qi->setOperation(queue_op_del);
    }

    if (isDirty) {
        dirtied = v->getDataAge();
        // Calculate stats if this had a positive time.
        rel_time_t now = ep_current_time();
        int dataAge = now - dirtied;
        int dirtyAge = now - queued;
        bool eligible = true;

        if (v->isPendingId()) {
            eligible = false;
        } else if (dirtyAge > stats.queue_age_cap.get()) {
            ++stats.tooOld;
        } else if (dataAge < stats.min_data_age.get()) {
            eligible = false;
            // Skip this one.  It's too young.
            ret = stats.min_data_age.get() - dataAge;
            ++stats.tooYoung;
        }

        if (eligible) {
            assert(dirtyAge < (86400 * 30));
            stats.dirtyAgeHisto.add(dirtyAge / 1000);
            stats.dataAgeHisto.add(dataAge / 1000);
            stats.dirtyAge.set(dirtyAge);
            stats.dataAge.set(dataAge);
            stats.dirtyAgeHighWat.set(std::max(stats.dirtyAge.get(),
                                               stats.dirtyAgeHighWat.get()));
            stats.dataAgeHighWat.set(std::max(stats.dataAge.get(),
                                              stats.dataAgeHighWat.get()));
<<<<<<< HEAD

            if (!deleted) {
                assert(rowid == v->getId());
                qi->getItem().setId(rowid);
                if (qi->getCas() != v->getCas()) {
                    // New mutation was received while this item was waiting in the queue.
                    // Update the item's value and meta data with the ones in cache.
                    qi->getItem().setValue(v->getValue());
                    qi->getItem().setFlags(v->getFlags());
                    qi->getItem().setCas(v->getCas());
                    qi->getItem().setSeqno(v->getSeqno());
                    qi->getItem().setExpTime(v->getExptime());
                }
            }

            if (rowid == -1) {
                v->setPendingId();
            }
=======
>>>>>>> bd2840cf
        } else {
            isDirty = false;
            v->reDirty(dirtied);
            rejectQueue->push(qi);
            ++vb->opsReject;
        }
    }

    if (isDirty && !deleted) {
        if (qi->getVBucketVersion() != vbuckets.getBucketVersion(qi->getVBucketId())) {
            lh.unlock();
        } else {
            // If a vbucket snapshot task with the high priority is currently scheduled,
            // requeue the persistence task and wait until the snapshot task is completed.
            if (vbuckets.isHighPriorityVbSnapshotScheduled()) {
                v->clearPendingId();
                lh.unlock();
                rejectQueue->push(qi);
                ++vb->opsReject;
            } else {
                assert(rowid == v->getId());
                if (rowid == -1) {
                    v->setPendingId();
                }

                Item itm(qi->getKey(), v->getFlags(), v->getExptime(),
                         v->getValue(), v->getCas(), rowid, qi->getVBucketId());
                // TODO: An item should be marked as clean in TransactionContext::commit()
                // to support a consistent read from disk after the item is ejected.
                v->markClean(NULL);
                lh.unlock();
                BlockTimer timer(rowid == -1 ?
<<<<<<< HEAD
                                 &stats.diskInsertHisto : &stats.diskUpdateHisto,
                                 rowid == -1 ? "disk_insert" : "disk_update",
                                 stats.timingLog);

                PersistenceCallback *cb;
                cb = new PersistenceCallback(qi, rejectQueue, this,
                                             queued, dirtied, &stats);

                tctx.addCallback(cb);
                rwUnderlying->set(qi->getItem(), qi->getVBucketVersion(), *cb);
=======
                                 &stats.diskInsertHisto : &stats.diskUpdateHisto);
                PersistenceCallback cb(qi, rejectQueue, this, queued, dirtied, &stats);
                rwUnderlying->set(itm, qi->getVBucketVersion(), cb);
>>>>>>> bd2840cf
                if (rowid == -1)  {
                    ++vb->opsCreate;
                } else {
                    ++vb->opsUpdate;
                }
            }
        }
    } else if (deleted) {
        lh.unlock();
        BlockTimer timer(&stats.diskDelHisto, "disk_delete", stats.timingLog);

        PersistenceCallback *cb;
        cb = new PersistenceCallback(qi, rejectQueue, this, queued,
                                     dirtied, &stats);
        if (rowid > 0) {
            uint16_t vbid(qi->getVBucketId());
            uint16_t vbver(vbuckets.getBucketVersion(vbid));
            tctx.addCallback(cb);
            rwUnderlying->del(qi->getItem(), rowid, vbver, *cb);
            ++vb->opsDelete;
        } else {
            // bypass deletion if missing items, but still call the
            // deletion callback for clean cleanup.
            int affected(0);
            cb->callback(affected);
            delete cb;
        }
    }

    return ret;
}

int EventuallyPersistentStore::flushOne(std::queue<queued_item> *q,
                                        std::queue<queued_item> *rejectQueue) {

    queued_item qi = q->front();
    q->pop();
    stats.memOverhead.decr(sizeof(queued_item));
    assert(stats.memOverhead.get() < GIGANTOR);

    int rv = 0;
    switch (qi->getOperation()) {
    case queue_op_flush:
        rv = flushOneDeleteAll();
        break;
    case queue_op_set:
        if (qi->getVBucketVersion() == vbuckets.getBucketVersion(qi->getVBucketId())) {
            size_t prevRejectCount = rejectQueue->size();

            rv = flushOneDelOrSet(qi, rejectQueue);
            if (rejectQueue->size() == prevRejectCount) {
                // flush operation was not rejected
                tctx.addUncommittedItem(qi);
            }
        }
        break;
    case queue_op_del:
        rv = flushOneDelOrSet(qi, rejectQueue);
        break;
    case queue_op_commit:
        tctx.commit();
        tctx.enter();
        break;
    case queue_op_empty:
        assert(false);
        break;
    default:
        break;
    }
    stats.flusher_todo--;

    return rv;

}

void EventuallyPersistentStore::queueDirty(const std::string &key,
                                           uint16_t vbid,
                                           enum queue_operation op,
                                           const value_t &value,
                                           uint32_t flags,
                                           time_t exptime,
                                           uint64_t cas,
                                           uint32_t seqno,
                                           int64_t rowid,
                                           bool tapBackfill) {
    if (doPersistence) {
        RCPtr<VBucket> vb = vbuckets.getBucket(vbid);
        if (vb) {
<<<<<<< HEAD
            QueuedItem *qi = NULL;
            if (op == queue_op_set) {
                qi = new QueuedItem(key, value, vbid, op, vbuckets.getBucketVersion(vbid),
                                    rowid, flags, exptime, cas, seqno);
            } else {
                qi = new QueuedItem(key, vbid, op, vbuckets.getBucketVersion(vbid), rowid, flags,
                                    exptime, cas, seqno);
            }
=======
            bool meta_items_only = engine.getCheckpointConfig().canHaveMetaItemsOnly();
            QueuedItem *qi = new QueuedItem(key, meta_items_only ? value_t(NULL) : value,
                                            vbid, op, vbuckets.getBucketVersion(vbid),
                                            rowid, flags, exptime, cas);
>>>>>>> bd2840cf

            queued_item itm(qi);
            bool rv = tapBackfill ?
                      vb->queueBackfillItem(itm) : vb->checkpointManager.queueDirty(itm, vb);
            if (rv) {
                ++stats.queue_size;
                ++stats.totalEnqueued;
                vb->doStatsForQueueing(*itm, itm->size());
            }
        }
    }
}

int EventuallyPersistentStore::addUnlessThere(const std::string &key,
                                              uint16_t vbid,
                                              enum queue_operation op,
                                              const value_t &value,
                                              uint32_t flags,
                                              time_t exptime,
                                              uint64_t cas)
{
    RCPtr<VBucket> vb = vbuckets.getBucket(vbid);
    if (!vb) {
        return -1;
    }

    LockHolder lh(restore.mutex);
    if (restore.itemsDeleted.find(key) == restore.itemsDeleted.end() &&
        vb->ht.addUnlessThere(key, vbid, op, value, flags, exptime, cas)) {

        queued_item qi(new QueuedItem(key, value_t(NULL), vbid, op,
                                      vbuckets.getBucketVersion(vbid),
                                      -1, flags, exptime, cas));
        std::map<uint16_t, std::vector<queued_item> >::iterator it = restore.items.find(vbid);
        if (it != restore.items.end()) {
            it->second.push_back(qi);
        } else {
            std::vector<queued_item> vb_items;
            vb_items.push_back(qi);
            restore.items[vbid] = vb_items;
        }
        return 0;
    }

    return 1;
}

std::map<std::pair<uint16_t, uint16_t>, vbucket_state> EventuallyPersistentStore::loadVBucketState() {
    return roUnderlying->listPersistedVbuckets();
}

void EventuallyPersistentStore::completeDegradedMode() {
    LockHolder lh(restore.mutex);
    restore.itemsDeleted.clear();
}

void EventuallyPersistentStore::warmupCompleted() {
    engine.warmupCompleted();
    if (!engine.isDegradedMode()) {
        completeDegradedMode();
    }
}

void
EventuallyPersistentStore::warmup(const std::map<std::pair<uint16_t, uint16_t>, vbucket_state> &st,
                                  bool keysOnly) {
    LoadStorageKVPairCallback *load_cb = new LoadStorageKVPairCallback(vbuckets, stats, this);
    shared_ptr<Callback<GetValue> > cb(load_cb);
    std::map<std::pair<uint16_t, uint16_t>, vbucket_state>::const_iterator it;
    std::vector<uint16_t> vbids;
    for (it = st.begin(); it != st.end(); ++it) {
        std::pair<uint16_t, uint16_t> vbp = it->first;
        vbucket_state vbs = it->second;
        if (vbs.state == vbucket_state_active || vbs.state == vbucket_state_replica) {
            vbids.push_back(vbp.first);
        }

        getLogger()->log(EXTENSION_LOG_DEBUG, NULL,
                         "Loading %s for vbucket %d - was in %s state\n",
                         keysOnly ? "keys" : "data", vbp.first,
                         VBucket::toString(vbs.state));
        load_cb->initVBucket(vbp.first, vbp.second, vbs.checkpointId + 1,
                       vbs.state);
    }

    if (keysOnly) {
        roUnderlying->dumpKeys(vbids, cb);
    } else {
        roUnderlying->dump(cb);
        invalidItemDbPager->createRangeList();
    }
}

void EventuallyPersistentStore::setExpiryPagerSleeptime(size_t val) {
    LockHolder lh(expiryPager.mutex);

    if (expiryPager.sleeptime != 0) {
        getNonIODispatcher()->cancel(expiryPager.task);
    }

    expiryPager.sleeptime = val;
    if (val != 0) {
        shared_ptr<DispatcherCallback> exp_cb(new ExpiredItemPager(this, stats,
                                                                   expiryPager.sleeptime));

        getNonIODispatcher()->schedule(exp_cb, &expiryPager.task,
                                       Priority::ItemPagerPriority,
                                       expiryPager.sleeptime);
    }
}

void EventuallyPersistentStore::visit(VBucketVisitor &visitor)
{
    size_t maxSize = vbuckets.getSize();
    for (size_t i = 0; i <= maxSize; ++i) {
        assert(i <= std::numeric_limits<uint16_t>::max());
        uint16_t vbid = static_cast<uint16_t>(i);
        RCPtr<VBucket> vb = vbuckets.getBucket(vbid);
        if (vb) {
            bool wantData = visitor.visitBucket(vb);
            // We could've lost this along the way.
            if (wantData) {
                vb->ht.visit(visitor);
            }
        }
    }
    visitor.complete();
}

void LoadStorageKVPairCallback::initVBucket(uint16_t vbid, uint16_t vb_version,
                                            uint64_t checkpointId, vbucket_state_t prevState) {
    RCPtr<VBucket> vb = vbuckets.getBucket(vbid);
    if (!vb) {
<<<<<<< HEAD
        vb.reset(new VBucket(vbid, vbucket_state_dead, stats,
=======
        vb.reset(new VBucket(vbid, newState, stats,
>>>>>>> bd2840cf
                             epstore->getEPEngine().getCheckpointConfig()));
        vbuckets.addBucket(vb);
    }
    // Set the past initial state of each vbucket.
    vb->setInitialState(prevState);
    // Pass the open checkpoint Id for each vbucket.
    vb->checkpointManager.setOpenCheckpointId(checkpointId);
    // For each vbucket, set its vbucket version.
    vbuckets.setBucketVersion(vbid, vb_version);
    // For each vbucket, set its latest checkpoint Id that was
    // successfully persisted.
    vbuckets.setPersistenceCheckpointId(vbid, checkpointId - 1);
}

void LoadStorageKVPairCallback::callback(GetValue &val) {
    Item *i = val.getValue();
    if (i != NULL) {
        uint16_t vb_version = vbuckets.getBucketVersion(i->getVBucketId());
        if (vb_version != static_cast<uint16_t>(-1) && val.getVBucketVersion() != vb_version) {
            epstore->getInvalidItemDbPager()->addInvalidItem(i, val.getVBucketVersion());

            getLogger()->log(EXTENSION_LOG_WARNING, NULL,
                             "Received invalid item.. ignored");

            delete i;
            return;
        }

        RCPtr<VBucket> vb = vbuckets.getBucket(i->getVBucketId());
        if (!vb) {
            vb.reset(new VBucket(i->getVBucketId(), vbucket_state_dead, stats,
                                 epstore->getEPEngine().getCheckpointConfig()));
            vbuckets.addBucket(vb);
            vbuckets.setBucketVersion(i->getVBucketId(), val.getVBucketVersion());
        }
        bool succeeded(false);
        int retry = 2;
        do {
            switch (vb->ht.insert(*i, shouldEject(), val.isPartial())) {
            case NOMEM:
                if (retry == 2) {
                    if (hasPurged) {
                        if (++stats.warmOOM == 1) {
                            getLogger()->log(EXTENSION_LOG_WARNING, NULL,
                                             "Warmup dataload failure: max_size too low.");
                        }
                    } else {
                        getLogger()->log(EXTENSION_LOG_WARNING, NULL,
                                         "Emergency startup purge to free space for load.");
                        purge();
                    }
                } else {
                    getLogger()->log(EXTENSION_LOG_WARNING, NULL,
                                     "Cannot store an item after emergency purge.");
                    ++stats.warmOOM;
                }
                break;
            case INVALID_CAS:
                if (epstore->getROUnderlying()->isKeyDumpSupported()) {
                    getLogger()->log(EXTENSION_LOG_DEBUG, NULL,
                        "Value changed in memory before restore from disk. Ignored disk value for: %s.",
                         i->getKey().c_str());
                } else {
                    getLogger()->log(EXTENSION_LOG_WARNING, NULL,
                        "Warmup dataload error: Duplicate key: %s.",
                        i->getKey().c_str());
                }
                ++stats.warmDups;
                succeeded = true;
                break;
            case NOT_FOUND:
                succeeded = true;
                break;
            default:
                abort();
            }
        } while (!succeeded && retry > 0);

        if (succeeded && i->isExpired(startTime)) {
            getLogger()->log(EXTENSION_LOG_WARNING, NULL,
                             "Item was expired at load:  %s",
                             i->getKey().c_str());
            epstore->del(i->getKey(), 0, i->getVBucketId(), NULL, true);
        }
        delete i;
    }
    if (!val.isPartial()) {
        ++stats.warmedUp;
    }
}

void LoadStorageKVPairCallback::purge() {
    class EmergencyPurgeVisitor : public VBucketVisitor {
    public:
        EmergencyPurgeVisitor(EPStats &s) : stats(s) {}

        void visit(StoredValue *v) {
            v->ejectValue(stats, currentBucket->ht);
        }
    private:
        EPStats &stats;
    };

    std::vector<int> vbucketIds(vbuckets.getBuckets());
    std::vector<int>::iterator it;
    EmergencyPurgeVisitor epv(stats);
    for (it = vbucketIds.begin(); it != vbucketIds.end(); ++it) {
        int vbid = *it;
        RCPtr<VBucket> vb = vbuckets.getBucket(vbid);
        if (vb && epv.visitBucket(vb)) {
            vb->ht.visit(epv);
        }
    }
    hasPurged = true;
}

bool TransactionContext::enter() {
    if (!intxn) {
        _remaining = txnSize.get();
        intxn = underlying->begin();
    }
    return intxn;
}

void TransactionContext::leave(int completed) {
    _remaining -= completed;
    if (remaining() <= 0 && intxn) {
        commit();
    }
}

void TransactionContext::commit() {
    BlockTimer timer(&stats.diskCommitHisto, "disk_commit", stats.timingLog);
    rel_time_t cstart = ep_current_time();
    while (!underlying->commit()) {
        sleep(1);
        ++stats.commitFailed;
    }
    ++stats.flusherCommits;

    std::list<PersistenceCallback*>::iterator iter;
    for (iter = transactionCallbacks.begin();
         iter != transactionCallbacks.end();
         ++iter) {
        delete *iter;
    }
    transactionCallbacks.clear();
    rel_time_t complete_time = ep_current_time();

    stats.commit_time.set(complete_time - cstart);
    stats.cumulativeCommitTime.incr(complete_time - cstart);
    intxn = false;
    uncommittedItems.clear();
    numUncommittedItems = 0;
}

void TransactionContext::addUncommittedItem(const queued_item &qi) {
    uncommittedItems.push_back(qi);
    ++numUncommittedItems;
}

VBCBAdaptor::VBCBAdaptor(EventuallyPersistentStore *s,
                         shared_ptr<VBucketVisitor> v,
                         const char *l, double sleep) :
    store(s), visitor(v), label(l), sleepTime(sleep), currentvb(0)
{
    const VBucketFilter &vbFilter = visitor->getVBucketFilter();
    size_t maxSize = store->vbuckets.getSize();
    for (size_t i = 0; i <= maxSize; ++i) {
        assert(i <= std::numeric_limits<uint16_t>::max());
        uint16_t vbid = static_cast<uint16_t>(i);
        RCPtr<VBucket> vb = store->vbuckets.getBucket(vbid);
        if (vb && vbFilter(vbid)) {
            vbList.push(vbid);
        }
    }
}

bool VBCBAdaptor::callback(Dispatcher & d, TaskId t) {
    if (!vbList.empty()) {
        currentvb = vbList.front();
        RCPtr<VBucket> vb = store->vbuckets.getBucket(currentvb);
        if (vb) {
            if (visitor->pauseVisitor()) {
                d.snooze(t, sleepTime);
                return true;
            }
            if (visitor->visitBucket(vb)) {
                vb->ht.visit(*visitor);
            }
        }
        vbList.pop();
    }

    bool isdone = vbList.empty();
    if (isdone) {
        visitor->complete();
    }
    return !isdone;
}<|MERGE_RESOLUTION|>--- conflicted
+++ resolved
@@ -960,11 +960,7 @@
     if (!vb ||
         vb->getState() == vbucket_state_dead ||
         (vb->getState() == vbucket_state_active &&
-<<<<<<< HEAD
-         vb->checkpointManager.getCheckpointConfig().isInconsistentSlaveCheckpoint())) {
-=======
-         engine.getCheckpointConfig().isInconsistentSlaveCheckpoint())) {
->>>>>>> bd2840cf
+         !engine.getCheckpointConfig().isInconsistentSlaveCheckpoint())) {
         ++stats.numNotMyVBuckets;
         return ENGINE_NOT_MY_VBUCKET;
     }
@@ -999,14 +995,9 @@
         }
         // FALLTHROUGH
     case WAS_CLEAN:
-<<<<<<< HEAD
-        queueDirty(itm.getKey(), itm.getVBucketId(), queue_op_set, itm.getValue(),
+        queueDirty(itm.getKey(), itm.getVBucketId(), queue_op_set, value_t(NULL),
                    itm.getFlags(), itm.getExptime(), itm.getCas(), itm.getSeqno(),
                    row_id, true);
-=======
-        queueDirty(item.getKey(), item.getVBucketId(), queue_op_set, value_t(NULL),
-                   item.getFlags(), item.getExptime(), item.getCas(), row_id, true);
->>>>>>> bd2840cf
         break;
     case INVALID_VBUCKET:
         ret = ENGINE_NOT_MY_VBUCKET;
@@ -1475,9 +1466,6 @@
     }
 
     int bucket_num(0);
-    uint32_t flags = 0;
-    time_t exptime = 0;
-    int rowid = -1;
     LockHolder lh = vb->ht.getLockedBucket(key, &bucket_num);
     StoredValue *v = vb->ht.unlocked_find(key, bucket_num);
     if (!v) {
@@ -1487,31 +1475,32 @@
         } else {
             return ENGINE_KEY_ENOENT;
         }
-    } else {
-        flags = v->getFlags();
-        exptime = v->getExptime();
-        rowid = v->getId();
     }
 
     mutation_type_t delrv = vb->ht.unlocked_softDeleteWithMeta(key, seqno,
                                                                cas, bucket_num);
     ENGINE_ERROR_CODE rv;
+    bool expired = false;
 
     if (delrv == NOT_FOUND || delrv == INVALID_CAS) {
+        if (v && v->isExpired(ep_real_time())) {
+            expired = true;
+        }
         rv = ENGINE_KEY_ENOENT;
     } else if (delrv == IS_LOCKED) {
         rv = ENGINE_TMPFAIL;
-    } else {
+    } else { // WAS_CLEAN or WAS_DIRTY
         rv = ENGINE_SUCCESS;
     }
 
     if (delrv == WAS_CLEAN ||
         delrv == WAS_DIRTY ||
-        (delrv == NOT_FOUND && engine.isDegradedMode())) {
+        (delrv == NOT_FOUND && (expired || engine.isDegradedMode()))) {
         // As replication is interleaved with online restore, deletion of items that might
         // exist in the restore backup files should be queued and replicated.
-        value_t value(NULL);
-        queueDirty(key, vbucket, queue_op_del, value, flags, exptime, cas, seqno, rowid);
+        uint64_t casv = v ? v->getCas() : 0;
+        int rowid = v ? v->getId() : -1;
+        queueDirty(key, vbucket, queue_op_del, value_t(NULL), 0, 0, casv, seqno, rowid);
     }
     return rv;
 }
@@ -1788,12 +1777,6 @@
     }
 
     int bucket_num(0);
-<<<<<<< HEAD
-    uint32_t flags = 0, seqno = 0;
-    time_t exptime = 0;
-=======
->>>>>>> bd2840cf
-    int rowid = -1;
     LockHolder lh = vb->ht.getLockedBucket(key, &bucket_num);
     StoredValue *v = vb->ht.unlocked_find(key, bucket_num);
     if (!v) {
@@ -1803,9 +1786,6 @@
         } else {
             return ENGINE_KEY_ENOENT;
         }
-    } else {
-        rowid = v->getId();
-        seqno = v->getSeqno();
     }
 
     mutation_type_t delrv = vb->ht.unlocked_softDelete(key, cas, bucket_num);
@@ -1826,18 +1806,13 @@
 
     if (delrv == WAS_CLEAN ||
         delrv == WAS_DIRTY ||
-<<<<<<< HEAD
-        (delrv == NOT_FOUND && engine.isDegradedMode())) {
+        (delrv == NOT_FOUND && (expired || engine.isDegradedMode()))) {
         // As replication is interleaved with online restore, deletion of items that might
         // exist in the restore backup files should be queued and replicated.
-        value_t value(NULL);
-        queueDirty(key, vbucket, queue_op_del, value, flags, exptime, cas, seqno, rowid);
-=======
-        (delrv == NOT_FOUND && (expired || isRestoreEnabled()))) {
-        // As replication is interleaved with online restore, deletion of items that might
-        // exist in the restore backup files should be queued and replicated.
-        queueDirty(key, vbucket, queue_op_del, value_t(NULL), 0, 0, cas, rowid);
->>>>>>> bd2840cf
+        uint64_t casv = v ? v->getCas() : 0;
+        uint32_t seqno = v ? v->getSeqno() : 0;
+        int rowid = v ? v->getId() : -1;
+        queueDirty(key, vbucket, queue_op_del, value_t(NULL), 0, 0, casv, seqno, rowid);
     }
     return rv;
 }
@@ -1909,11 +1884,7 @@
         }
 
         std::vector<queued_item> item_list;
-<<<<<<< HEAD
         item_list.reserve(getTxnSize());
-=======
-        item_list.reserve(DEFAULT_TXN_SIZE);
->>>>>>> bd2840cf
         size_t dedup = 0;
 
         size_t numOfVBuckets = vbuckets.getSize();
@@ -2417,27 +2388,6 @@
                                                stats.dirtyAgeHighWat.get()));
             stats.dataAgeHighWat.set(std::max(stats.dataAge.get(),
                                               stats.dataAgeHighWat.get()));
-<<<<<<< HEAD
-
-            if (!deleted) {
-                assert(rowid == v->getId());
-                qi->getItem().setId(rowid);
-                if (qi->getCas() != v->getCas()) {
-                    // New mutation was received while this item was waiting in the queue.
-                    // Update the item's value and meta data with the ones in cache.
-                    qi->getItem().setValue(v->getValue());
-                    qi->getItem().setFlags(v->getFlags());
-                    qi->getItem().setCas(v->getCas());
-                    qi->getItem().setSeqno(v->getSeqno());
-                    qi->getItem().setExpTime(v->getExptime());
-                }
-            }
-
-            if (rowid == -1) {
-                v->setPendingId();
-            }
-=======
->>>>>>> bd2840cf
         } else {
             isDirty = false;
             v->reDirty(dirtied);
@@ -2470,22 +2420,14 @@
                 v->markClean(NULL);
                 lh.unlock();
                 BlockTimer timer(rowid == -1 ?
-<<<<<<< HEAD
                                  &stats.diskInsertHisto : &stats.diskUpdateHisto,
                                  rowid == -1 ? "disk_insert" : "disk_update",
                                  stats.timingLog);
-
                 PersistenceCallback *cb;
                 cb = new PersistenceCallback(qi, rejectQueue, this,
                                              queued, dirtied, &stats);
-
                 tctx.addCallback(cb);
-                rwUnderlying->set(qi->getItem(), qi->getVBucketVersion(), *cb);
-=======
-                                 &stats.diskInsertHisto : &stats.diskUpdateHisto);
-                PersistenceCallback cb(qi, rejectQueue, this, queued, dirtied, &stats);
-                rwUnderlying->set(itm, qi->getVBucketVersion(), cb);
->>>>>>> bd2840cf
+                rwUnderlying->set(itm, qi->getVBucketVersion(), *cb);
                 if (rowid == -1)  {
                     ++vb->opsCreate;
                 } else {
@@ -2574,21 +2516,10 @@
     if (doPersistence) {
         RCPtr<VBucket> vb = vbuckets.getBucket(vbid);
         if (vb) {
-<<<<<<< HEAD
-            QueuedItem *qi = NULL;
-            if (op == queue_op_set) {
-                qi = new QueuedItem(key, value, vbid, op, vbuckets.getBucketVersion(vbid),
-                                    rowid, flags, exptime, cas, seqno);
-            } else {
-                qi = new QueuedItem(key, vbid, op, vbuckets.getBucketVersion(vbid), rowid, flags,
-                                    exptime, cas, seqno);
-            }
-=======
             bool meta_items_only = engine.getCheckpointConfig().canHaveMetaItemsOnly();
             QueuedItem *qi = new QueuedItem(key, meta_items_only ? value_t(NULL) : value,
                                             vbid, op, vbuckets.getBucketVersion(vbid),
-                                            rowid, flags, exptime, cas);
->>>>>>> bd2840cf
+                                            rowid, flags, exptime, cas, seqno);
 
             queued_item itm(qi);
             bool rv = tapBackfill ?
@@ -2722,11 +2653,7 @@
                                             uint64_t checkpointId, vbucket_state_t prevState) {
     RCPtr<VBucket> vb = vbuckets.getBucket(vbid);
     if (!vb) {
-<<<<<<< HEAD
         vb.reset(new VBucket(vbid, vbucket_state_dead, stats,
-=======
-        vb.reset(new VBucket(vbid, newState, stats,
->>>>>>> bd2840cf
                              epstore->getEPEngine().getCheckpointConfig()));
         vbuckets.addBucket(vb);
     }
